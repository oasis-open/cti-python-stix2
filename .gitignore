# Byte-compiled / optimized / DLL files
__pycache__/
*.py[cod]
*$py.class

# C extensions
*.so

# Distribution / packaging
.Python
env/
build/
develop-eggs/
dist/
downloads/
eggs/
.eggs/
lib/
lib64/
parts/
sdist/
var/
*.egg-info/
.installed.cfg
*.egg

# PyInstaller
#  Usually these files are written by a python script from a template
#  before PyInstaller builds the exe, so as to inject date/other infos into it.
*.manifest
*.spec

# Installer logs
pip-log.txt
pip-delete-this-directory.txt

# Unit test / coverage reports
htmlcov/
.tox/
.coverage
.coverage.*
.cache
nosetests.xml
coverage.xml
*,cover

# Translations
*.mo
*.pot

# Django stuff:
*.log

# Sphinx documentation
docs/_build/

# PyBuilder
target/

<<<<<<< HEAD
# Vim
*.swp
=======
#pycharm stuff
.idea/
>>>>>>> 3c17c925
<|MERGE_RESOLUTION|>--- conflicted
+++ resolved
@@ -57,10 +57,8 @@
 # PyBuilder
 target/
 
-<<<<<<< HEAD
 # Vim
 *.swp
-=======
-#pycharm stuff
+#
+# PyCharm
 .idea/
->>>>>>> 3c17c925

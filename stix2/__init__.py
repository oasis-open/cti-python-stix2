--- conflicted
+++ resolved
@@ -3,17 +3,17 @@
 .. autosummary::
    :toctree: api
 
-   v20.common
+   v21.common
    core
    environment
    exceptions
    markings
-   v20.observables
+   v21.observables
    patterns
    properties
-   v20.sdo
+   v21.sdo
    sources
-   v20.sro
+   v21.sro
    utils
 """
 
@@ -49,17 +49,9 @@
 from .sources.taxii import (TAXIICollectionSink, TAXIICollectionSource,
                             TAXIICollectionStore)
 from .utils import get_dict, new_version, revoke
-<<<<<<< HEAD
 from .v21 import *  # This import will always be the latest STIX 2.X version
-=======
-from .v20 import *  # This import will always be the latest STIX 2.X version
->>>>>>> c0669d7a
 from .version import __version__
 
 _collect_stix2_obj_maps()
 
-<<<<<<< HEAD
-DEFAULT_VERSION = "2.1"  # Default version will always be the latest STIX 2.X version
-=======
-DEFAULT_VERSION = "2.0"  # Default version will always be the latest STIX 2.X version
->>>>>>> c0669d7a
+DEFAULT_VERSION = "2.1"  # Default version will always be the latest STIX 2.X version
--- conflicted
+++ resolved
@@ -121,11 +121,7 @@
     def __str__(self):
         msg = "The property dependencies for {0}: ({1}) are not met."
         return msg.format(self.cls.__name__,
-<<<<<<< HEAD
-                          ", ".join(name for x in self.dependencies for name in x))
-=======
                           ", ".join(x for x, y in self.dependencies))
->>>>>>> 7bc6a603
 
 
 class AtLeastOnePropertyError(STIXError, TypeError):

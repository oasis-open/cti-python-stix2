--- conflicted
+++ resolved
@@ -66,11 +66,7 @@
     """
 
     _properties = OrderedDict([
-<<<<<<< HEAD
-        ('marking_ref', ReferenceProperty(required=True, spec_version='2.0', type='marking-definition')),
-=======
         ('marking_ref', ReferenceProperty(valid_types='marking-definition', spec_version='2.0', required=True)),
->>>>>>> c42f42e9
         ('selectors', ListProperty(SelectorProperty, required=True)),
     ])
 
@@ -126,17 +122,10 @@
     _properties = OrderedDict([
         ('type', TypeProperty(_type)),
         ('id', IDProperty(_type, spec_version='2.0')),
-<<<<<<< HEAD
-        ('created_by_ref', ReferenceProperty(type='identity', spec_version='2.0')),
-        ('created', TimestampProperty(default=lambda: NOW)),
-        ('external_references', ListProperty(ExternalReference)),
-        ('object_marking_refs', ListProperty(ReferenceProperty(type='marking-definition', spec_version='2.0'))),
-=======
         ('created_by_ref', ReferenceProperty(valid_types='identity', spec_version='2.0')),
         ('created', TimestampProperty(default=lambda: NOW)),
         ('external_references', ListProperty(ExternalReference)),
         ('object_marking_refs', ListProperty(ReferenceProperty(valid_types='marking-definition', spec_version='2.0'))),
->>>>>>> c42f42e9
         ('granular_markings', ListProperty(GranularMarking)),
         ('definition_type', StringProperty(required=True)),
         ('definition', MarkingProperty(required=True)),

import pytest
from taxii2_client import Collection

from stix2.sources import DataSource, Filter, taxii

COLLECTION_URL = 'https://example.com/api1/collections/91a7b528-80eb-42ed-a74d-c6fbd5a26116/'


class MockTAXIIClient(object):
    """Mock for taxii2_client.TAXIIClient"""

    def get(self):
        return {}

    def post(self):
        return {}


@pytest.fixture
def collection():
    return Collection(COLLECTION_URL, MockTAXIIClient())


def test_ds_taxii(collection):
    ds = taxii.TAXIICollectionSource(collection)
    assert ds.name == 'TAXIICollectionSource'


def test_ds_taxii_name(collection):
    ds = taxii.TAXIICollectionSource(collection, name='My Data Source Name')
    assert ds.name == "My Data Source Name"


def test_parse_taxii_filters():
    query = [
        Filter("added_after", "=", "2016-02-01T00:00:01.000Z"),
        Filter("id", "=", "taxii stix object ID"),
        Filter("type", "=", "taxii stix object ID"),
        Filter("version", "=", "first"),
        Filter("created_by_ref", "=", "Bane"),
    ]

    expected_params = {
        "added_after": "2016-02-01T00:00:01.000Z",
        "match[id]": "taxii stix object ID",
        "match[type]": "taxii stix object ID",
        "match[version]": "first"
    }

    ds = taxii.TAXIICollectionSource(collection)

    taxii_filters = ds._parse_taxii_filters(query)

    assert taxii_filters == expected_params


<<<<<<< HEAD
@pytest.mark.skip(reason="test_add_get_remove_filter() - Determine what are we testing.")
=======
>>>>>>> 95378b15
def test_add_get_remove_filter():

    # First 3 filters are valid, remaining fields are erroneous in some way
    valid_filters = [
        Filter('type', '=', 'malware'),
        Filter('id', '!=', 'stix object id'),
        Filter('labels', 'in', ["heartbleed", "malicious-activity"]),
    ]
    invalid_filters = [
        Filter('description', '=', 'not supported field - just place holder'),
        Filter('modified', '*', 'not supported operator - just place holder'),
        Filter('created', '=', object()),
    ]

    ds = DataSource()

    assert len(ds.filters) == 0

    ds.add_filter(valid_filters[0])
    assert len(ds.filters) == 1

    # Addin the same filter again will have no effect since `filters` uses a set
    ds.add_filter(valid_filters[0])
    assert len(ds.filters) == 1

    ds.add_filter(valid_filters[1])
    assert len(ds.filters) == 2
    ds.add_filter(valid_filters[2])
    assert len(ds.filters) == 3

    # TODO: make better error messages
    with pytest.raises(ValueError) as excinfo:
        ds.add_filter(invalid_filters[0])
    assert str(excinfo.value) == "Filter 'field' is not a STIX 2.0 common property. Currently only STIX object common properties supported"

    with pytest.raises(ValueError) as excinfo:
        ds.add_filter(invalid_filters[1])
    assert str(excinfo.value) == "Filter operation(from 'op' field) not supported"

    with pytest.raises(ValueError) as excinfo:
        ds.add_filter(invalid_filters[2])
    assert str(excinfo.value) == "Filter 'value' type is not supported. The type(value) must be python immutable type or dictionary"

    assert set(valid_filters) == ds.filters

    # remove
    ds.filters.remove(valid_filters[0])

    assert len(ds.filters) == 2


def test_apply_common_filters():
    stix_objs = [
        {
            "created": "2017-01-27T13:49:53.997Z",
            "description": "\n\nTITLE:\n\tPoison Ivy",
            "id": "malware--fdd60b30-b67c-11e3-b0b9-f01faf20d111",
            "labels": [
                "remote-access-trojan"
            ],
            "modified": "2017-01-27T13:49:53.997Z",
            "name": "Poison Ivy",
            "type": "malware"
        },
        {
            "created": "2014-05-08T09:00:00.000Z",
            "id": "indicator--a932fcc6-e032-176c-126f-cb970a5a1ade",
            "labels": [
                "file-hash-watchlist"
            ],
            "modified": "2014-05-08T09:00:00.000Z",
            "name": "File hash for Poison Ivy variant",
            "pattern": "[file:hashes.'SHA-256' = 'ef537f25c895bfa782526529a9b63d97aa631564d5d789c2b765448c8635fb6c']",
            "type": "indicator",
            "valid_from": "2014-05-08T09:00:00.000000Z"
        },
        {
            "created": "2014-05-08T09:00:00.000Z",
            "id": "relationship--2f9a9aa9-108a-4333-83e2-4fb25add0463",
            "modified": "2014-05-08T09:00:00.000Z",
            "relationship_type": "indicates",
            "source_ref": "indicator--a932fcc6-e032-176c-126f-cb970a5a1ade",
            "target_ref": "malware--fdd60b30-b67c-11e3-b0b9-f01faf20d111",
            "type": "relationship"
        }
    ]

    filters = [
        Filter("type", "!=", "relationship"),
        Filter("id", "=", "relationship--2f9a9aa9-108a-4333-83e2-4fb25add0463"),
        Filter("labels", "in", "remote-access-trojan"),
    ]

    ds = DataSource()

    resp = ds.apply_common_filters(stix_objs, [filters[0]])
    ids = [r['id'] for r in resp]
    assert stix_objs[0]['id'] in ids
    assert stix_objs[1]['id'] in ids

    resp = ds.apply_common_filters(stix_objs, [filters[1]])
    assert resp[0]['id'] == stix_objs[2]['id']

    resp = ds.apply_common_filters(stix_objs, [filters[2]])
    assert resp[0]['id'] == stix_objs[0]['id']


def test_deduplicate():
    stix_objs = [
        {
            "created": "2017-01-27T13:49:53.935Z",
            "id": "indicator--d81f86b9-975b-bc0b-775e-810c5ad45a4f",
            "labels": [
                "url-watchlist"
            ],
            "modified": "2017-01-27T13:49:53.935Z",
            "name": "Malicious site hosting downloader",
            "pattern": "[url:value = 'http://x4z9arb.cn/4712']",
            "type": "indicator",
            "valid_from": "2017-01-27T13:49:53.935382Z"
        },
        {
            "created": "2017-01-27T13:49:53.935Z",
            "id": "indicator--d81f86b9-975b-bc0b-775e-810c5ad45a4f",
            "labels": [
                "url-watchlist"
            ],
            "modified": "2017-01-27T13:49:53.935Z",
            "name": "Malicious site hosting downloader",
            "pattern": "[url:value = 'http://x4z9arb.cn/4712']",
            "type": "indicator",
            "valid_from": "2017-01-27T13:49:53.935382Z"
        },
        {
            "created": "2017-01-27T13:49:53.935Z",
            "id": "indicator--d81f86b9-975b-bc0b-775e-810c5ad45a4f",
            "labels": [
                "url-watchlist"
            ],
            "modified": "2017-01-27T13:49:53.936Z",
            "name": "Malicious site hosting downloader",
            "pattern": "[url:value = 'http://x4z9arb.cn/4712']",
            "type": "indicator",
            "valid_from": "2017-01-27T13:49:53.935382Z"
        },
        {
            "created": "2017-01-27T13:49:53.935Z",
            "id": "indicator--d81f86b8-975b-bc0b-775e-810c5ad45a4f",
            "labels": [
                "url-watchlist"
            ],
            "modified": "2017-01-27T13:49:53.935Z",
            "name": "Malicious site hosting downloader",
            "pattern": "[url:value = 'http://x4z9arb.cn/4712']",
            "type": "indicator",
            "valid_from": "2017-01-27T13:49:53.935382Z"
        },
        {
            "created": "2017-01-27T13:49:53.935Z",
            "id": "indicator--d81f86b8-975b-bc0b-775e-810c5ad45a4f",
            "labels": [
                "url-watchlist"
            ],
            "modified": "2017-01-27T13:49:53.935Z",
            "name": "Malicious site hosting downloader",
            "pattern": "[url:value = 'http://x4z9arb.cn/4712']",
            "type": "indicator",
            "valid_from": "2017-01-27T13:49:53.935382Z"
        }
    ]

    ds = DataSource()
    unique = ds.deduplicate(stix_objs)

    # Only 3 objects are unique
    # 2 id's vary
    # 2 modified times vary for a particular id

    assert len(unique) == 3

    ids = [obj['id'] for obj in unique]
    mods = [obj['modified'] for obj in unique]

    assert "indicator--d81f86b8-975b-bc0b-775e-810c5ad45a4f" in ids
    assert "indicator--d81f86b9-975b-bc0b-775e-810c5ad45a4f" in ids
    assert "2017-01-27T13:49:53.935Z" in mods
    assert "2017-01-27T13:49:53.936Z" in mods


# def test_data_source_file():
#     ds = file.FileDataSource()
#
#     assert ds.name == "DataSource"
#
#
# def test_data_source_name():
#     ds = file.FileDataSource(name="My File Data Source")
#
#     assert ds.name == "My File Data Source"
#
#
# def test_data_source_get():
#     ds = file.FileDataSource(name="My File Data Source")
#
#     with pytest.raises(NotImplementedError):
#         ds.get("foo")
#
# #filter testing
# def test_add_filter():
#     ds = file.FileDataSource()<|MERGE_RESOLUTION|>--- conflicted
+++ resolved
@@ -54,10 +54,7 @@
     assert taxii_filters == expected_params
 
 
-<<<<<<< HEAD
 @pytest.mark.skip(reason="test_add_get_remove_filter() - Determine what are we testing.")
-=======
->>>>>>> 95378b15
 def test_add_get_remove_filter():
 
     # First 3 filters are valid, remaining fields are erroneous in some way

import pytest

import stix2
from stix2.exceptions import (
    AtLeastOnePropertyError, CustomContentError, DictionaryKeyError,
)
from stix2.properties import (
    BinaryProperty, BooleanProperty, DictionaryProperty,
    EmbeddedObjectProperty, EnumProperty, ExtensionsProperty, FloatProperty,
    HashesProperty, HexProperty, IDProperty, IntegerProperty, ListProperty,
    Property, ReferenceProperty, StringProperty, TimestampProperty,
    TypeProperty,
)
from stix2.v21.common import MarkingProperty

from . import constants


def test_property():
    p = Property()

    assert p.required is False
    assert p.clean('foo') == 'foo'
    assert p.clean(3) == 3


def test_basic_clean():
    class Prop(Property):

        def clean(self, value):
            if value == 42:
                return value
            else:
                raise ValueError("Must be 42")

    p = Prop()

    assert p.clean(42) == 42
    with pytest.raises(ValueError):
        p.clean(41)


def test_property_default():
    class Prop(Property):

        def default(self):
            return 77

    p = Prop()

    assert p.default() == 77


def test_fixed_property():
    p = Property(fixed="2.0")

    assert p.clean("2.0")
    with pytest.raises(ValueError):
        assert p.clean("x") is False
    with pytest.raises(ValueError):
        assert p.clean(2.0) is False

    assert p.default() == "2.0"
    assert p.clean(p.default())


def test_list_property():
    p = ListProperty(StringProperty)

    assert p.clean(['abc', 'xyz'])
    with pytest.raises(ValueError):
        p.clean([])


def test_string_property():
    prop = StringProperty()

    assert prop.clean('foobar')
    assert prop.clean(1)
    assert prop.clean([1, 2, 3])


def test_type_property():
    prop = TypeProperty('my-type')

    assert prop.clean('my-type')
    with pytest.raises(ValueError):
        prop.clean('not-my-type')
    assert prop.clean(prop.default())


ID_PROP = IDProperty('my-type', spec_version="2.1")
MY_ID = 'my-type--232c9d3f-49fc-4440-bb01-607f638778e7'


@pytest.mark.parametrize(
    "value", [
        MY_ID,
        'my-type--00000000-0000-4000-8000-000000000000',
    ],
)
def test_id_property_valid(value):
    assert ID_PROP.clean(value) == value


CONSTANT_IDS = [
    constants.ATTACK_PATTERN_ID,
    constants.CAMPAIGN_ID,
    constants.COURSE_OF_ACTION_ID,
    constants.IDENTITY_ID,
    constants.INDICATOR_ID,
    constants.INTRUSION_SET_ID,
    constants.MALWARE_ID,
    constants.MARKING_DEFINITION_ID,
    constants.OBSERVED_DATA_ID,
    constants.RELATIONSHIP_ID,
    constants.REPORT_ID,
    constants.SIGHTING_ID,
    constants.THREAT_ACTOR_ID,
    constants.TOOL_ID,
    constants.VULNERABILITY_ID,
]
CONSTANT_IDS.extend(constants.MARKING_IDS)
CONSTANT_IDS.extend(constants.RELATIONSHIP_IDS)


@pytest.mark.parametrize("value", CONSTANT_IDS)
def test_id_property_valid_for_type(value):
    type = value.split('--', 1)[0]
    assert IDProperty(type=type, spec_version="2.1").clean(value) == value


def test_id_property_wrong_type():
    with pytest.raises(ValueError) as excinfo:
        ID_PROP.clean('not-my-type--232c9d3f-49fc-4440-bb01-607f638778e7')
    assert str(excinfo.value) == "must start with 'my-type--'."


@pytest.mark.parametrize(
    "value", [
        'my-type--foo',
        # Not a RFC 4122 UUID
        'my-type--00000000-0000-0000-0000-000000000000',
    ],
)
def test_id_property_not_a_valid_hex_uuid(value):
    with pytest.raises(ValueError):
        ID_PROP.clean(value)


def test_id_property_default():
    default = ID_PROP.default()
    assert ID_PROP.clean(default) == default


@pytest.mark.parametrize(
    "value", [
        2,
        -1,
        3.14,
        False,
    ],
)
def test_integer_property_valid(value):
    int_prop = IntegerProperty()
    assert int_prop.clean(value) is not None


@pytest.mark.parametrize(
    "value", [
        -1,
        -100,
        -50 * 6,
    ],
)
def test_integer_property_invalid_min_with_constraints(value):
    int_prop = IntegerProperty(min=0, max=180)
    with pytest.raises(ValueError) as excinfo:
        int_prop.clean(value)
    assert "minimum value is" in str(excinfo.value)


@pytest.mark.parametrize(
    "value", [
        181,
        200,
        50 * 6,
    ],
)
def test_integer_property_invalid_max_with_constraints(value):
    int_prop = IntegerProperty(min=0, max=180)
    with pytest.raises(ValueError) as excinfo:
        int_prop.clean(value)
    assert "maximum value is" in str(excinfo.value)


@pytest.mark.parametrize(
    "value", [
        "something",
        StringProperty(),
    ],
)
def test_integer_property_invalid(value):
    int_prop = IntegerProperty()
    with pytest.raises(ValueError):
        int_prop.clean(value)


@pytest.mark.parametrize(
    "value", [
        2,
        -1,
        3.14,
        False,
    ],
)
def test_float_property_valid(value):
    int_prop = FloatProperty()
    assert int_prop.clean(value) is not None


@pytest.mark.parametrize(
    "value", [
        "something",
        StringProperty(),
    ],
)
def test_float_property_invalid(value):
    int_prop = FloatProperty()
    with pytest.raises(ValueError):
        int_prop.clean(value)


@pytest.mark.parametrize(
    "value", [
        True,
        False,
        'True',
        'False',
        'true',
        'false',
        'TRUE',
        'FALSE',
        'T',
        'F',
        't',
        'f',
        1,
        0,
    ],
)
def test_boolean_property_valid(value):
    bool_prop = BooleanProperty()

    assert bool_prop.clean(value) is not None


@pytest.mark.parametrize(
    "value", [
        'abc',
        ['false'],
        {'true': 'true'},
        2,
        -1,
    ],
)
def test_boolean_property_invalid(value):
    bool_prop = BooleanProperty()
    with pytest.raises(ValueError):
        bool_prop.clean(value)


def test_reference_property():
<<<<<<< HEAD
    ref_prop = ReferenceProperty(spec_version="2.1")
=======
    ref_prop = ReferenceProperty(valid_types="my-type", spec_version="2.1")
>>>>>>> c42f42e9

    assert ref_prop.clean("my-type--00000000-0000-4000-8000-000000000000")
    with pytest.raises(ValueError):
        ref_prop.clean("foo")

    # This is not a valid RFC 4122 UUID
    with pytest.raises(ValueError):
        ref_prop.clean("my-type--00000000-0000-0000-0000-000000000000")


def test_reference_property_specific_type():
<<<<<<< HEAD
    ref_prop = ReferenceProperty("my-type", spec_version="2.1")
=======
    ref_prop = ReferenceProperty(valid_types="my-type", spec_version="2.1")
>>>>>>> c42f42e9

    with pytest.raises(ValueError):
        ref_prop.clean("not-my-type--8a8e8758-f92c-4058-ba38-f061cd42a0cf")

    assert ref_prop.clean("my-type--8a8e8758-f92c-4058-ba38-f061cd42a0cf") == \
        "my-type--8a8e8758-f92c-4058-ba38-f061cd42a0cf"


@pytest.mark.parametrize(
    "value", [
        '2017-01-01T12:34:56Z',
        '2017-01-01 12:34:56',
        'Jan 1 2017 12:34:56',
    ],
)
def test_timestamp_property_valid(value):
    ts_prop = TimestampProperty()
    assert ts_prop.clean(value) == constants.FAKE_TIME


def test_timestamp_property_invalid():
    ts_prop = TimestampProperty()
    with pytest.raises(ValueError):
        ts_prop.clean(1)
    with pytest.raises(ValueError):
        ts_prop.clean("someday sometime")


def test_binary_property():
    bin_prop = BinaryProperty()

    assert bin_prop.clean("TG9yZW0gSXBzdW0=")
    with pytest.raises(ValueError):
        bin_prop.clean("foobar")


def test_hex_property():
    hex_prop = HexProperty()

    assert hex_prop.clean("4c6f72656d20497073756d")
    with pytest.raises(ValueError):
        hex_prop.clean("foobar")


@pytest.mark.parametrize(
    "d", [
        {'description': 'something'},
        [('abc', 1), ('bcd', 2), ('cde', 3)],
    ],
)
def test_dictionary_property_valid(d):
    dict_prop = DictionaryProperty(spec_version='2.1')
    assert dict_prop.clean(d)


@pytest.mark.parametrize(
    "d", [
        [{'a': 'something'}, "Invalid dictionary key a: (shorter than 3 characters)."],
    ],
)
def test_dictionary_no_longer_raises(d):
    dict_prop = DictionaryProperty(spec_version='2.1')
    dict_prop.clean(d[0])


@pytest.mark.parametrize(
    "d", [
        [
            {'a'*300: 'something'}, "Invalid dictionary key aaaaaaaaaaaaaaaaaaaaaaaaaaaaaaaaaaaaaaaaaaaaaaaaaaaa"
            "aaaaaaaaaaaaaaaaaaaaaaaaaaaaaaaaaaaaaaaaaaaaaaaaaaaaaaaaaaaaaaaaaaaaaaaaaaa"
            "aaaaaaaaaaaaaaaaaaaaaaaaaaaaaaaaaaaaaaaaaaaaaaaaaaaaaaaaaaaaaaaaaaaaaaaaaaa"
            "aaaaaaaaaaaaaaaaaaaaaaaaaaaaaaaaaaaaaaaaaaaaaaaaaaaaaaaaaaaaaaaaaaaaaaaaaaa"
            "aaaaaaaaaaaaaaaaaaaaaaa: (longer than 250 characters).",
        ],
        [
            {'Hey!': 'something'}, "Invalid dictionary key Hey!: (contains characters other than lowercase a-z, "
            "uppercase A-Z, numerals 0-9, hyphen (-), or underscore (_)).",
        ],
    ],
)
def test_dictionary_property_invalid_key(d):
    dict_prop = DictionaryProperty(spec_version='2.1')

    with pytest.raises(DictionaryKeyError) as excinfo:
        dict_prop.clean(d[0])

    assert str(excinfo.value) == d[1]


@pytest.mark.parametrize(
    "d", [
        # TODO: This error message could be made more helpful. The error is caused
        # because `json.loads()` doesn't like the *single* quotes around the key
        # name, even though they are valid in a Python dictionary. While technically
        # accurate (a string is not a dictionary), if we want to be able to load
        # string-encoded "dictionaries" that are, we need a better error message
        # or an alternative to `json.loads()` ... and preferably *not* `eval()`. :-)
        # Changing the following to `'{"description": "something"}'` does not cause
        # any ValueError to be raised.
        ("{'description': 'something'}", "The dictionary property must contain a dictionary"),
    ],
)
def test_dictionary_property_invalid(d):
    dict_prop = DictionaryProperty(spec_version='2.1')

    with pytest.raises(ValueError) as excinfo:
        dict_prop.clean(d[0])
    assert str(excinfo.value) == d[1]


def test_property_list_of_dictionary():
    @stix2.v21.CustomObject(
        'x-new-obj', [
            ('property1', ListProperty(DictionaryProperty(spec_version='2.1'), required=True)),
        ],
    )
    class NewObj():
        pass

    test_obj = NewObj(property1=[{'foo': 'bar'}])
    assert test_obj.property1[0]['foo'] == 'bar'


@pytest.mark.parametrize(
    "value", [
        {"sha256": "6db12788c37247f2316052e142f42f4b259d6561751e5f401a1ae2a6df9c674b"},
        [('MD5', '2dfb1bcc980200c6706feee399d41b3f'), ('RIPEMD-160', 'b3a8cd8a27c90af79b3c81754f267780f443dfef')],
    ],
)
def test_hashes_property_valid(value):
    hash_prop = HashesProperty()
    assert hash_prop.clean(value)


@pytest.mark.parametrize(
    "value", [
        {"MD5": "a"},
        {"SHA-256": "2dfb1bcc980200c6706feee399d41b3f"},
    ],
)
def test_hashes_property_invalid(value):
    hash_prop = HashesProperty()

    with pytest.raises(ValueError):
        hash_prop.clean(value)


def test_embedded_property():
    emb_prop = EmbeddedObjectProperty(type=stix2.v21.EmailMIMEComponent)
    mime = stix2.v21.EmailMIMEComponent(
        content_type="text/plain; charset=utf-8",
        content_disposition="inline",
        body="Cats are funny!",
    )
    assert emb_prop.clean(mime)

    with pytest.raises(ValueError):
        emb_prop.clean("string")


@pytest.mark.parametrize(
    "value", [
        ['a', 'b', 'c'],
        ('a', 'b', 'c'),
        'b',
    ],
)
def test_enum_property_valid(value):
    enum_prop = EnumProperty(value)
    assert enum_prop.clean('b')


def test_enum_property_clean():
    enum_prop = EnumProperty(['1'])
    assert enum_prop.clean(1) == '1'


def test_enum_property_invalid():
    enum_prop = EnumProperty(['a', 'b', 'c'])
    with pytest.raises(ValueError):
        enum_prop.clean('z')


def test_extension_property_valid():
    ext_prop = ExtensionsProperty(spec_version='2.1', enclosing_type='file')
    assert ext_prop({
        'windows-pebinary-ext': {
            'pe_type': 'exe',
        },
    })


def test_extension_property_invalid1():
    ext_prop = ExtensionsProperty(spec_version='2.1', enclosing_type='file')
    with pytest.raises(ValueError):
        ext_prop.clean(1)


def test_extension_property_invalid2():
    ext_prop = ExtensionsProperty(spec_version='2.1', enclosing_type='file')
    with pytest.raises(CustomContentError):
        ext_prop.clean(
            {
                'foobar-ext': {
                    'pe_type': 'exe',
                },
            },
        )


def test_extension_property_invalid_type():
    ext_prop = ExtensionsProperty(spec_version='2.1', enclosing_type='indicator')
    with pytest.raises(CustomContentError) as excinfo:
        ext_prop.clean(
            {
                'windows-pebinary-ext': {
                    'pe_type': 'exe',
                },
            },
        )
    assert "Can't parse unknown extension" in str(excinfo.value)


def test_extension_at_least_one_property_constraint():
    with pytest.raises(AtLeastOnePropertyError):
        stix2.v21.TCPExt()


def test_marking_property_error():
    mark_prop = MarkingProperty()

    with pytest.raises(ValueError) as excinfo:
        mark_prop.clean('my-marking')

    assert str(excinfo.value) == "must be a Statement, TLP Marking or a registered marking."<|MERGE_RESOLUTION|>--- conflicted
+++ resolved
@@ -271,11 +271,7 @@
 
 
 def test_reference_property():
-<<<<<<< HEAD
-    ref_prop = ReferenceProperty(spec_version="2.1")
-=======
     ref_prop = ReferenceProperty(valid_types="my-type", spec_version="2.1")
->>>>>>> c42f42e9
 
     assert ref_prop.clean("my-type--00000000-0000-4000-8000-000000000000")
     with pytest.raises(ValueError):
@@ -287,11 +283,7 @@
 
 
 def test_reference_property_specific_type():
-<<<<<<< HEAD
-    ref_prop = ReferenceProperty("my-type", spec_version="2.1")
-=======
     ref_prop = ReferenceProperty(valid_types="my-type", spec_version="2.1")
->>>>>>> c42f42e9
 
     with pytest.raises(ValueError):
         ref_prop.clean("not-my-type--8a8e8758-f92c-4058-ba38-f061cd42a0cf")

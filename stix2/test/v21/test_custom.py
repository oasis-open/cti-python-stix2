--- conflicted
+++ resolved
@@ -1337,7 +1337,6 @@
         )
         class NewExtension2():
             pass
-<<<<<<< HEAD
     assert "cannot be registered again" in str(excinfo.value)
 
 
@@ -1485,7 +1484,4 @@
     with pytest.raises(InvalidValueError) as excinfo:
         stix2.parse(bundle, version='2.1')
 
-    assert "Unexpected properties for KillChainPhase: (x_foo_description)" in str(excinfo.value)
-=======
-    assert "cannot be registered again" in str(excinfo.value)
->>>>>>> ee3425cc
+    assert "Unexpected properties for KillChainPhase: (x_foo_description)" in str(excinfo.value)
--- conflicted
+++ resolved
@@ -1073,11 +1073,7 @@
 
     example = SomeCustomExtension2(keys='test123')
 
-<<<<<<< HEAD
-    assert example._type in parsing.STIX2_OBJ_MAPS[v]['extensions']
-=======
-    assert example._type in stix2.registry.STIX2_OBJ_MAPS['2.0']['observable-extensions']['user-account']
->>>>>>> f9ca6845
+    assert example._type in stix2.registry.STIX2_OBJ_MAPS['2.0']['extensions']
 
 
 def test_register_duplicate_observable_extension():

--- conflicted
+++ resolved
@@ -276,11 +276,7 @@
 
 
 def test_reference_property():
-<<<<<<< HEAD
-    ref_prop = ReferenceProperty(spec_version="2.0")
-=======
     ref_prop = ReferenceProperty(valid_types="my-type", spec_version="2.0")
->>>>>>> c42f42e9
 
     assert ref_prop.clean("my-type--00000000-0000-4000-8000-000000000000")
     with pytest.raises(ValueError):
@@ -292,11 +288,7 @@
 
 
 def test_reference_property_specific_type():
-<<<<<<< HEAD
-    ref_prop = ReferenceProperty("my-type", spec_version="2.0")
-=======
     ref_prop = ReferenceProperty(valid_types="my-type", spec_version="2.0")
->>>>>>> c42f42e9
 
     with pytest.raises(ValueError):
         ref_prop.clean("not-my-type--8a8e8758-f92c-4058-ba38-f061cd42a0cf")
@@ -475,19 +467,7 @@
     })
 
 
-<<<<<<< HEAD
-@pytest.mark.parametrize(
-    "data", [
-        1,
-        {'foobar-ext': {
-            'pe_type': 'exe',
-        }},
-    ],
-)
-def test_extension_property_invalid(data):
-=======
 def test_extension_property_invalid1():
->>>>>>> c42f42e9
     ext_prop = ExtensionsProperty(spec_version="2.0", enclosing_type='file')
     with pytest.raises(ValueError):
         ext_prop.clean(1)
@@ -507,11 +487,7 @@
 
 def test_extension_property_invalid_type():
     ext_prop = ExtensionsProperty(spec_version="2.0", enclosing_type='indicator')
-<<<<<<< HEAD
-    with pytest.raises(ValueError) as excinfo:
-=======
     with pytest.raises(CustomContentError) as excinfo:
->>>>>>> c42f42e9
         ext_prop.clean(
             {
                 'windows-pebinary-ext': {

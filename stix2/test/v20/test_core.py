--- conflicted
+++ resolved
@@ -66,117 +66,9 @@
     assert v in str(obs_obj.__class__)
 
 
-<<<<<<< HEAD
-def test_register_object_with_version():
-    bundle = parsing.dict_to_stix2(BUNDLE, version='2.0')
-    parsing._register_object(bundle.objects[0].__class__, version='2.0')
-    v = 'v20'
-
-    assert bundle.objects[0].type in parsing.STIX2_OBJ_MAPS[v]['objects']
-    # spec_version is not in STIX 2.0, and is required in 2.1, so this
-    # suffices as a test for a STIX 2.0 object.
-    assert "spec_version" not in bundle.objects[0]
-
-
-=======
->>>>>>> bbf0f81d
 def test_register_marking_with_version():
     parsing._register_marking(stix2.v20.TLP_WHITE.__class__, version='2.0')
     v = 'v20'
 
-<<<<<<< HEAD
     assert stix2.v20.TLP_WHITE.definition._type in parsing.STIX2_OBJ_MAPS[v]['markings']
-    assert v in str(stix2.v20.TLP_WHITE.__class__)
-
-
-@pytest.mark.xfail(reason="The default version is no longer 2.0", condition=stix2.DEFAULT_VERSION != "2.0")
-def test_register_marking_with_no_version():
-    # Uses default version (2.0 in this case)
-    parsing._register_marking(stix2.v20.TLP_WHITE.__class__)
-    v = 'v20'
-
-    assert stix2.v20.TLP_WHITE.definition._type in parsing.STIX2_OBJ_MAPS[v]['markings']
-    assert v in str(stix2.v20.TLP_WHITE.__class__)
-
-
-def test_register_observable_with_version():
-    observed_data = stix2.v20.ObservedData(
-        id="observed-data--b67d30ff-02ac-498a-92f9-32f845f448cf",
-        created_by_ref=IDENTITY_ID,
-        created="2016-04-06T19:58:16.000Z",
-        modified="2016-04-06T19:58:16.000Z",
-        first_observed="2015-12-21T19:00:00Z",
-        last_observed="2015-12-21T19:00:00Z",
-        number_observed=50,
-        objects={
-            "0": {
-                "name": "foo.exe",
-                "type": "file",
-                "extensions": {
-                    "ntfs-ext": {
-                        "alternate_data_streams": [
-                            {
-                                "name": "second.stream",
-                                "size": 25536,
-                            },
-                        ],
-                    },
-                },
-            },
-            "1": {
-                "type": "directory",
-                "path": "/usr/home",
-                "contains_refs": ["0"],
-            },
-        },
-    )
-    parsing._register_observable(observed_data.objects['0'].__class__, version='2.0')
-    v = 'v20'
-
-    assert observed_data.objects['0'].type in parsing.STIX2_OBJ_MAPS[v]['observables']
-    assert v in str(observed_data.objects['0'].__class__)
-
-
-def test_register_observable_extension_with_version():
-    observed_data = stix2.v20.ObservedData(
-        id="observed-data--b67d30ff-02ac-498a-92f9-32f845f448cf",
-        created_by_ref=IDENTITY_ID,
-        created="2016-04-06T19:58:16.000Z",
-        modified="2016-04-06T19:58:16.000Z",
-        first_observed="2015-12-21T19:00:00Z",
-        last_observed="2015-12-21T19:00:00Z",
-        number_observed=50,
-        objects={
-            "0": {
-                "name": "foo.exe",
-                "type": "file",
-                "extensions": {
-                    "ntfs-ext": {
-                        "alternate_data_streams": [
-                            {
-                                "name": "second.stream",
-                                "size": 25536,
-                            },
-                        ],
-                    },
-                },
-            },
-            "1": {
-                "type": "directory",
-                "path": "/usr/home",
-                "contains_refs": ["0"],
-            },
-        },
-    )
-    parsing._register_observable_extension(observed_data.objects['0'], observed_data.objects['0'].extensions['ntfs-ext'].__class__, version='2.0')
-    v = 'v20'
-
-    assert observed_data.objects['0'].type in parsing.STIX2_OBJ_MAPS[v]['observables']
-    assert v in str(observed_data.objects['0'].__class__)
-
-    assert observed_data.objects['0'].extensions['ntfs-ext']._type in parsing.STIX2_OBJ_MAPS[v]['observable-extensions']['file']
-    assert v in str(observed_data.objects['0'].extensions['ntfs-ext'].__class__)
-=======
-    assert stix2.v20.TLP_WHITE.definition._type in core.STIX2_OBJ_MAPS[v]['markings']
-    assert v in str(stix2.v20.TLP_WHITE.__class__)
->>>>>>> bbf0f81d
+    assert v in str(stix2.v20.TLP_WHITE.__class__)
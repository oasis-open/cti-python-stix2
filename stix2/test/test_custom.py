import pytest

import stix2

from .constants import FAKE_TIME


def test_identity_custom_property():
    with pytest.raises(ValueError) as excinfo:
        stix2.Identity(
            id="identity--311b2d2d-f010-5473-83ec-1edf84858f4c",
            created="2015-12-21T19:59:11Z",
            modified="2015-12-21T19:59:11Z",
            name="John Smith",
            identity_class="individual",
            custom_properties="foobar",
        )
    assert str(excinfo.value) == "'custom_properties' must be a dictionary"

    identity = stix2.Identity(
        id="identity--311b2d2d-f010-5473-83ec-1edf84858f4c",
        created="2015-12-21T19:59:11Z",
        modified="2015-12-21T19:59:11Z",
        name="John Smith",
        identity_class="individual",
        custom_properties={
            "foo": "bar",
        },
    )

    assert identity.foo == "bar"


def test_identity_custom_property_invalid():
    with pytest.raises(stix2.exceptions.ExtraPropertiesError) as excinfo:
        stix2.Identity(
            id="identity--311b2d2d-f010-5473-83ec-1edf84858f4c",
            created="2015-12-21T19:59:11Z",
            modified="2015-12-21T19:59:11Z",
            name="John Smith",
            identity_class="individual",
            x_foo="bar",
        )
    assert excinfo.value.cls == stix2.Identity
    assert excinfo.value.properties == ['x_foo']
    assert "Unexpected properties for" in str(excinfo.value)


def test_identity_custom_property_allowed():
    identity = stix2.Identity(
        id="identity--311b2d2d-f010-5473-83ec-1edf84858f4c",
        created="2015-12-21T19:59:11Z",
        modified="2015-12-21T19:59:11Z",
        name="John Smith",
        identity_class="individual",
        x_foo="bar",
        allow_custom=True,
    )
    assert identity.x_foo == "bar"


@pytest.mark.parametrize("data", [
    """{
        "type": "identity",
        "id": "identity--311b2d2d-f010-5473-83ec-1edf84858f4c",
        "created": "2015-12-21T19:59:11Z",
        "modified": "2015-12-21T19:59:11Z",
        "name": "John Smith",
        "identity_class": "individual",
        "foo": "bar"
    }""",
])
def test_parse_identity_custom_property(data):
    with pytest.raises(stix2.exceptions.ExtraPropertiesError) as excinfo:
        identity = stix2.parse(data)
    assert excinfo.value.cls == stix2.Identity
    assert excinfo.value.properties == ['foo']
    assert "Unexpected properties for" in str(excinfo.value)

    identity = stix2.parse(data, allow_custom=True)
    assert identity.foo == "bar"


def test_custom_property_in_bundled_object():
    identity = stix2.Identity(
        name="John Smith",
        identity_class="individual",
        x_foo="bar",
        allow_custom=True,
    )
    bundle = stix2.Bundle(identity, allow_custom=True)

    assert bundle.objects[0].x_foo == "bar"
    assert '"x_foo": "bar"' in str(bundle)
<<<<<<< HEAD
=======


def test_custom_marking_no_init_1():
    @stix2.CustomMarking('x-new-obj', [
        ('property1', stix2.properties.StringProperty(required=True)),
    ])
    class NewObj():
        pass

    no = NewObj(property1='something')
    assert no.property1 == 'something'


def test_custom_marking_no_init_2():
    @stix2.CustomMarking('x-new-obj2', [
        ('property1', stix2.properties.StringProperty(required=True)),
    ])
    class NewObj2(object):
        pass

    no2 = NewObj2(property1='something')
    assert no2.property1 == 'something'
>>>>>>> c0669d7a


@stix2.sdo.CustomObject('x-new-type', [
    ('property1', stix2.properties.StringProperty(required=True)),
    ('property2', stix2.properties.IntegerProperty()),
])
class NewType(object):
    def __init__(self, property2=None, **kwargs):
        if property2 and property2 < 10:
            raise ValueError("'property2' is too small.")
        if "property3" in kwargs and not isinstance(kwargs.get("property3"), int):
            raise TypeError("Must be integer!")


def test_custom_object_raises_exception():
    with pytest.raises(TypeError) as excinfo:
        NewType(property1='something', property3='something', allow_custom=True)

    assert str(excinfo.value) == "Must be integer!"


def test_custom_object_type():
    nt = NewType(property1='something')
    assert nt.property1 == 'something'

    with pytest.raises(stix2.exceptions.MissingPropertiesError) as excinfo:
        NewType(property2=42)
    assert "No values for required properties" in str(excinfo.value)

    with pytest.raises(ValueError) as excinfo:
        NewType(property1='something', property2=4)
    assert "'property2' is too small." in str(excinfo.value)


def test_custom_object_no_init_1():
    @stix2.sdo.CustomObject('x-new-obj', [
        ('property1', stix2.properties.StringProperty(required=True)),
    ])
    class NewObj():
        pass

    no = NewObj(property1='something')
    assert no.property1 == 'something'


def test_custom_object_no_init_2():
    @stix2.sdo.CustomObject('x-new-obj2', [
        ('property1', stix2.properties.StringProperty(required=True)),
    ])
    class NewObj2(object):
        pass

    no2 = NewObj2(property1='something')
    assert no2.property1 == 'something'


def test_parse_custom_object_type():
    nt_string = """{
        "type": "x-new-type",
        "created": "2015-12-21T19:59:11Z",
        "property1": "something"
    }"""

    nt = stix2.parse(nt_string)
    assert nt.property1 == 'something'


def test_parse_unregistered_custom_object_type():
    nt_string = """{
        "type": "x-foobar-observable",
        "created": "2015-12-21T19:59:11Z",
        "property1": "something"
    }"""

    with pytest.raises(stix2.exceptions.ParseError) as excinfo:
        stix2.parse(nt_string)
    assert "Can't parse unknown object type" in str(excinfo.value)
    assert "use the CustomObject decorator." in str(excinfo.value)


@stix2.observables.CustomObservable('x-new-observable', [
    ('property1', stix2.properties.StringProperty(required=True)),
    ('property2', stix2.properties.IntegerProperty()),
    ('x_property3', stix2.properties.BooleanProperty()),
])
class NewObservable():
    def __init__(self, property2=None, **kwargs):
        if property2 and property2 < 10:
            raise ValueError("'property2' is too small.")
        if "property3" in kwargs and not isinstance(kwargs.get("property3"), int):
            raise TypeError("Must be integer!")


def test_custom_observable_object_1():
    no = NewObservable(property1='something')
    assert no.property1 == 'something'


def test_custom_observable_object_2():
    with pytest.raises(stix2.exceptions.MissingPropertiesError) as excinfo:
        NewObservable(property2=42)
    assert excinfo.value.properties == ['property1']
    assert "No values for required properties" in str(excinfo.value)


def test_custom_observable_object_3():
    with pytest.raises(ValueError) as excinfo:
        NewObservable(property1='something', property2=4)
    assert "'property2' is too small." in str(excinfo.value)


def test_custom_observable_raises_exception():
    with pytest.raises(TypeError) as excinfo:
        NewObservable(property1='something', property3='something', allow_custom=True)

    assert str(excinfo.value) == "Must be integer!"


def test_custom_observable_object_no_init_1():
    @stix2.observables.CustomObservable('x-new-observable', [
        ('property1', stix2.properties.StringProperty()),
    ])
    class NewObs():
        pass

    no = NewObs(property1='something')
    assert no.property1 == 'something'


def test_custom_observable_object_no_init_2():
    @stix2.observables.CustomObservable('x-new-obs2', [
        ('property1', stix2.properties.StringProperty()),
    ])
    class NewObs2(object):
        pass

    no2 = NewObs2(property1='something')
    assert no2.property1 == 'something'


def test_custom_observable_object_invalid_ref_property():
    with pytest.raises(ValueError) as excinfo:
        @stix2.observables.CustomObservable('x-new-obs', [
            ('property_ref', stix2.properties.StringProperty()),
        ])
        class NewObs():
            pass
    assert "is named like an object reference property but is not an ObjectReferenceProperty" in str(excinfo.value)


def test_custom_observable_object_invalid_refs_property():
    with pytest.raises(ValueError) as excinfo:
        @stix2.observables.CustomObservable('x-new-obs', [
            ('property_refs', stix2.properties.StringProperty()),
        ])
        class NewObs():
            pass
    assert "is named like an object reference list property but is not a ListProperty containing ObjectReferenceProperty" in str(excinfo.value)


def test_custom_observable_object_invalid_refs_list_property():
    with pytest.raises(ValueError) as excinfo:
        @stix2.observables.CustomObservable('x-new-obs', [
            ('property_refs', stix2.properties.ListProperty(stix2.properties.StringProperty)),
        ])
        class NewObs():
            pass
    assert "is named like an object reference list property but is not a ListProperty containing ObjectReferenceProperty" in str(excinfo.value)


def test_custom_observable_object_invalid_valid_refs():
    @stix2.observables.CustomObservable('x-new-obs', [
        ('property1', stix2.properties.StringProperty(required=True)),
        ('property_ref', stix2.properties.ObjectReferenceProperty(valid_types='email-addr')),
    ])
    class NewObs():
        pass

    with pytest.raises(Exception) as excinfo:
        NewObs(_valid_refs=['1'],
               property1='something',
               property_ref='1')
    assert "must be created with _valid_refs as a dict, not a list" in str(excinfo.value)


def test_custom_no_properties_raises_exception():
    with pytest.raises(ValueError):

        @stix2.sdo.CustomObject('x-new-object-type')
        class NewObject1(object):
            pass


def test_custom_wrong_properties_arg_raises_exception():
    with pytest.raises(ValueError):

        @stix2.observables.CustomObservable('x-new-object-type', (("prop", stix2.properties.BooleanProperty())))
        class NewObject2(object):
            pass


def test_parse_custom_observable_object():
    nt_string = """{
        "type": "x-new-observable",
        "property1": "something"
    }"""

    nt = stix2.parse_observable(nt_string, [])
    assert nt.property1 == 'something'


def test_parse_unregistered_custom_observable_object():
    nt_string = """{
        "type": "x-foobar-observable",
        "property1": "something"
    }"""

    with pytest.raises(stix2.exceptions.ParseError) as excinfo:
        stix2.parse_observable(nt_string)
    assert "Can't parse unknown observable type" in str(excinfo.value)


def test_parse_invalid_custom_observable_object():
    nt_string = """{
        "property1": "something"
    }"""

    with pytest.raises(stix2.exceptions.ParseError) as excinfo:
        stix2.parse_observable(nt_string)
    assert "Can't parse observable with no 'type' property" in str(excinfo.value)


def test_observable_custom_property():
    with pytest.raises(ValueError) as excinfo:
        NewObservable(
            property1='something',
            custom_properties="foobar",
        )
    assert "'custom_properties' must be a dictionary" in str(excinfo.value)

    no = NewObservable(
        property1='something',
        custom_properties={
            "foo": "bar",
        },
    )
    assert no.foo == "bar"


def test_observable_custom_property_invalid():
    with pytest.raises(stix2.exceptions.ExtraPropertiesError) as excinfo:
        NewObservable(
            property1='something',
            x_foo="bar",
        )
    assert excinfo.value.properties == ['x_foo']
    assert "Unexpected properties for" in str(excinfo.value)


def test_observable_custom_property_allowed():
    no = NewObservable(
        property1='something',
        x_foo="bar",
        allow_custom=True,
    )
    assert no.x_foo == "bar"


def test_observed_data_with_custom_observable_object():
    no = NewObservable(property1='something')
    ob_data = stix2.ObservedData(
        first_observed=FAKE_TIME,
        last_observed=FAKE_TIME,
        number_observed=1,
        objects={'0': no},
        allow_custom=True,
    )
    assert ob_data.objects['0'].property1 == 'something'


@stix2.observables.CustomExtension(stix2.DomainName, 'x-new-ext', {
    'property1': stix2.properties.StringProperty(required=True),
    'property2': stix2.properties.IntegerProperty(),
})
class NewExtension():
    def __init__(self, property2=None, **kwargs):
        if property2 and property2 < 10:
            raise ValueError("'property2' is too small.")
        if "property3" in kwargs and not isinstance(kwargs.get("property3"), int):
            raise TypeError("Must be integer!")


def test_custom_extension_raises_exception():
    with pytest.raises(TypeError) as excinfo:
        NewExtension(property1='something', property3='something', allow_custom=True)

    assert str(excinfo.value) == "Must be integer!"


def test_custom_extension():
    ext = NewExtension(property1='something')
    assert ext.property1 == 'something'

    with pytest.raises(stix2.exceptions.MissingPropertiesError) as excinfo:
        NewExtension(property2=42)
    assert excinfo.value.properties == ['property1']
    assert str(excinfo.value) == "No values for required properties for _Custom: (property1)."

    with pytest.raises(ValueError) as excinfo:
        NewExtension(property1='something', property2=4)
    assert str(excinfo.value) == "'property2' is too small."


def test_custom_extension_wrong_observable_type():
    ext = NewExtension(property1='something')
    with pytest.raises(ValueError) as excinfo:
        stix2.File(name="abc.txt",
                   extensions={
                       "ntfs-ext": ext,
                   })

    assert 'Cannot determine extension type' in excinfo.value.reason


def test_custom_extension_invalid_observable():
    # These extensions are being applied to improperly-created Observables.
    # The Observable classes should have been created with the CustomObservable decorator.
    class Foo(object):
        pass
    with pytest.raises(ValueError) as excinfo:
        @stix2.observables.CustomExtension(Foo, 'x-new-ext', {
            'property1': stix2.properties.StringProperty(required=True),
        })
        class FooExtension():
            pass  # pragma: no cover
    assert str(excinfo.value) == "'observable' must be a valid Observable class!"

    class Bar(stix2.observables._Observable):
        pass
    with pytest.raises(ValueError) as excinfo:
        @stix2.observables.CustomExtension(Bar, 'x-new-ext', {
            'property1': stix2.properties.StringProperty(required=True),
        })
        class BarExtension():
            pass
    assert "Unknown observable type" in str(excinfo.value)
    assert "Custom observables must be created with the @CustomObservable decorator." in str(excinfo.value)

    class Baz(stix2.observables._Observable):
        _type = 'Baz'
    with pytest.raises(ValueError) as excinfo:
        @stix2.observables.CustomExtension(Baz, 'x-new-ext', {
            'property1': stix2.properties.StringProperty(required=True),
        })
        class BazExtension():
            pass
    assert "Unknown observable type" in str(excinfo.value)
    assert "Custom observables must be created with the @CustomObservable decorator." in str(excinfo.value)


def test_custom_extension_no_properties():
    with pytest.raises(ValueError) as excinfo:
        @stix2.observables.CustomExtension(stix2.DomainName, 'x-new-ext2', None)
        class BarExtension():
            pass
    assert "'properties' must be a dict!" in str(excinfo.value)


def test_custom_extension_empty_properties():
    with pytest.raises(ValueError) as excinfo:
        @stix2.observables.CustomExtension(stix2.DomainName, 'x-new-ext2', {})
        class BarExtension():
            pass
    assert "'properties' must be a dict!" in str(excinfo.value)


def test_custom_extension_no_init_1():
    @stix2.observables.CustomExtension(stix2.DomainName, 'x-new-extension', {
        'property1': stix2.properties.StringProperty(required=True),
    })
    class NewExt():
        pass

    ne = NewExt(property1="foobar")
    assert ne.property1 == "foobar"


def test_custom_extension_no_init_2():
    @stix2.observables.CustomExtension(stix2.DomainName, 'x-new-ext2', {
        'property1': stix2.properties.StringProperty(required=True),
    })
    class NewExt2(object):
        pass

    ne2 = NewExt2(property1="foobar")
    assert ne2.property1 == "foobar"


def test_parse_observable_with_custom_extension():
    input_str = """{
        "type": "domain-name",
        "value": "example.com",
        "extensions": {
            "x-new-ext": {
                "property1": "foo",
                "property2": 12
            }
        }
    }"""

    parsed = stix2.parse_observable(input_str)
    assert parsed.extensions['x-new-ext'].property2 == 12


def test_parse_observable_with_unregistered_custom_extension():
    input_str = """{
        "type": "domain-name",
        "value": "example.com",
        "extensions": {
            "x-foobar-ext": {
                "property1": "foo",
                "property2": 12
            }
        }
    }"""

    with pytest.raises(ValueError) as excinfo:
        stix2.parse_observable(input_str)
    assert "Can't parse Unknown extension type" in str(excinfo.value)


def test_register_custom_object():
    # Not the way to register custom object.
    class CustomObject2(object):
        _type = 'awesome-object'

    stix2._register_type(CustomObject2)
    # Note that we will always check against newest OBJ_MAP.
    assert (CustomObject2._type, CustomObject2) in stix2.OBJ_MAP.items()<|MERGE_RESOLUTION|>--- conflicted
+++ resolved
@@ -92,8 +92,6 @@
 
     assert bundle.objects[0].x_foo == "bar"
     assert '"x_foo": "bar"' in str(bundle)
-<<<<<<< HEAD
-=======
 
 
 def test_custom_marking_no_init_1():
@@ -116,7 +114,6 @@
 
     no2 = NewObj2(property1='something')
     assert no2.property1 == 'something'
->>>>>>> c0669d7a
 
 
 @stix2.sdo.CustomObject('x-new-type', [

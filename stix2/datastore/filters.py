"""Filters for Python STIX2 DataSources, DataSinks, DataStores"""

import collections
from datetime import datetime

import six

import stix2.utils

"""Supported filter operations"""
FILTER_OPS = ['=', '!=', 'in', '>', '<', '>=', '<=', 'contains']

"""Supported filter value types"""
FILTER_VALUE_TYPES = (bool, dict, float, int, list, tuple, six.string_types,
                      datetime)


def _check_filter_components(prop, op, value):
    """Check that filter meets minimum validity.

    Note:
        Currently can create Filters that are not valid STIX2 object common
        properties, as filter.prop value is not checked, only filter.op,
        filter value are checked here. They are just ignored when applied
        within the DataSource API. For example, a user can add a TAXII Filter,
        that is extracted and sent to a TAXII endpoint within TAXIICollection
        and not applied locally (within this API).

    """
    if op not in FILTER_OPS:
        # check filter operator is supported
        raise ValueError("Filter operator '%s' not supported for specified property: '%s'" % (op, prop))

    if not isinstance(value, FILTER_VALUE_TYPES):
        # check filter value type is supported
        raise TypeError("Filter value of '%s' is not supported. The type must be a Python immutable type or dictionary" % type(value))

    if prop == 'type' and '_' in value:
        # check filter where the property is type, value (type name) cannot have underscores
        raise ValueError("Filter for property 'type' cannot have its value '%s' include underscores" % value)

    return True


class Filter(collections.namedtuple('Filter', ['property', 'op', 'value'])):
    """STIX 2 filters that support the querying functionality of STIX 2
    DataStores and DataSources.

    Initialized like a Python tuple.

    Args:
        property (str): filter property name, corresponds to STIX 2 object property
        op (str): operator of the filter
        value (str): filter property value

    Example:
        Filter("id", "=", "malware--0f862b01-99da-47cc-9bdb-db4a86a95bb1")

    """
    __slots__ = ()

    def __new__(cls, prop, op, value):
        # If value is a list, convert it to a tuple so it is hashable.
        if isinstance(value, list):
            value = tuple(value)

        _check_filter_components(prop, op, value)

        self = super(Filter, cls).__new__(cls, prop, op, value)
        return self

    def _check_property(self, stix_obj_property):
        """Check a property of a STIX Object against this filter.

        Args:
            stix_obj_property: value to check this filter against

        Returns:
            True if property matches the filter,
            False otherwise.
        """
        # If filtering on a timestamp property and the filter value is a string,
        # try to convert the filter value to a datetime instance.
        if isinstance(stix_obj_property, datetime) and \
                isinstance(self.value, six.string_types):
            filter_value = stix2.utils.parse_into_datetime(self.value)
        else:
            filter_value = self.value

<<<<<<< HEAD
        if self.op == '=':
            return stix_obj_property == self.value
        elif self.op == '!=':
            return stix_obj_property != self.value
        elif self.op == 'in':
            return stix_obj_property in self.value
        elif self.op == 'contains':
            if isinstance(self.value, dict):
                return self.value in stix_obj_property.values()
            else:
                return self.value in stix_obj_property
        elif self.op == '>':
            return stix_obj_property > self.value
        elif self.op == '<':
            return stix_obj_property < self.value
        elif self.op == '>=':
            return stix_obj_property >= self.value
        elif self.op == '<=':
            return stix_obj_property <= self.value
=======
        if self.op == "=":
            return stix_obj_property == filter_value
        elif self.op == "!=":
            return stix_obj_property != filter_value
        elif self.op == "in":
            return stix_obj_property in filter_value
        elif self.op == "contains":
            if isinstance(filter_value, dict):
                return filter_value in stix_obj_property.values()
            else:
                return filter_value in stix_obj_property
        elif self.op == ">":
            return stix_obj_property > filter_value
        elif self.op == "<":
            return stix_obj_property < filter_value
        elif self.op == ">=":
            return stix_obj_property >= filter_value
        elif self.op == "<=":
            return stix_obj_property <= filter_value
>>>>>>> 522e9ced
        else:
            raise ValueError("Filter operator: {0} not supported for specified property: {1}".format(self.op, self.property))


def apply_common_filters(stix_objs, query):
    """Evaluate filters against a set of STIX 2.0 objects.

    Supports only STIX 2.0 common property properties.

    Args:
        stix_objs (iterable): iterable of STIX objects to apply the query to
        query (non-iterator iterable): iterable of filters.  Can't be an
            iterator (e.g. generator iterators won't work), since this is
            used in an inner loop of a nested loop.  So we require the ability
            to traverse the filters repeatedly.

    Yields:
        STIX objects that successfully evaluate against the query.

    """
    for stix_obj in stix_objs:
        clean = True
        for filter_ in query:
            match = _check_filter(filter_, stix_obj)

            if not match:
                clean = False
                break

        # if object unmarked after all filters, add it
        if clean:
            yield stix_obj


def _check_filter(filter_, stix_obj):
    """Evaluate a single filter against a single STIX 2.0 object.

    Args:
        filter_ (Filter): filter to match against
        stix_obj: STIX object to apply the filter to

    Returns:
        True if the stix_obj matches the filter,
        False if not.

    """
    # For properties like granular_markings and external_references
    # need to extract the first property from the string.
    prop = filter_.property.split('.')[0]

    if prop not in stix_obj.keys():
        # check filter "property" is in STIX object - if cant be
        # applied to STIX object, STIX object is discarded
        # (i.e. did not make it through the filter)
        return False

    if '.' in filter_.property:
        # Check embedded properties, from e.g. granular_markings or external_references
        sub_property = filter_.property.split('.', 1)[1]
        sub_filter = filter_._replace(property=sub_property)

        if isinstance(stix_obj[prop], list):
            for elem in stix_obj[prop]:
                if _check_filter(sub_filter, elem) is True:
                    return True
            return False

        else:
            return _check_filter(sub_filter, stix_obj[prop])

    elif isinstance(stix_obj[prop], list):
        # Check each item in list property to see if it matches
        for elem in stix_obj[prop]:
            if filter_._check_property(elem) is True:
                return True
        return False

    else:
        # Check if property matches
        return filter_._check_property(stix_obj[prop])


class FilterSet(object):
    """Internal STIX2 class to facilitate the grouping of Filters
    into sets. The primary motivation for this class came from the problem
    that Filters that had a dict as a value could not be added to a Python
    set as dicts are not hashable. Thus this class provides set functionality
    but internally stores filters in a list.
    """

    def __init__(self, filters=None):
        """
        Args:
            filters: see FilterSet.add()
        """
        self._filters = []
        if filters:
            self.add(filters)

    def __iter__(self):
        """Provide iteration functionality of FilterSet."""
        for f in self._filters:
            yield f

    def __len__(self):
        """Provide built-in len() utility of FilterSet."""
        return len(self._filters)

    def add(self, filters=None):
        """Add a Filter, FilterSet, or list of Filters to the FilterSet.

        Operates like set, only adding unique stix2.Filters to the FilterSet

        NOTE: method designed to be very accomodating (i.e. even accepting filters=None)
        as it allows for blind calls (very useful in DataStore)

        Args:
            filters: stix2.Filter OR list of stix2.Filter OR stix2.FilterSet

        """
        if not filters:
            # so add() can be called blindly, useful for
            # DataStore/Environment usage of filter operations
            return

        if not isinstance(filters, (FilterSet, list)):
            filters = [filters]

        for f in filters:
            if f not in self._filters:
                self._filters.append(f)

    def remove(self, filters=None):
        """Remove a Filter, list of Filters, or FilterSet from the FilterSet.

        NOTE: method designed to be very accomodating (i.e. even accepting filters=None)
        as it allows for blind calls (very useful in DataStore)

        Args:
            filters: stix2.Filter OR list of stix2.Filter or stix2.FilterSet
        """
        if not filters:
            # so remove() can be called blindly, useful for
            # DataStore/Environemnt usage of filter ops
            return

        if not isinstance(filters, (FilterSet, list)):
            filters = [filters]

        for f in filters:
            self._filters.remove(f)<|MERGE_RESOLUTION|>--- conflicted
+++ resolved
@@ -87,27 +87,6 @@
         else:
             filter_value = self.value
 
-<<<<<<< HEAD
-        if self.op == '=':
-            return stix_obj_property == self.value
-        elif self.op == '!=':
-            return stix_obj_property != self.value
-        elif self.op == 'in':
-            return stix_obj_property in self.value
-        elif self.op == 'contains':
-            if isinstance(self.value, dict):
-                return self.value in stix_obj_property.values()
-            else:
-                return self.value in stix_obj_property
-        elif self.op == '>':
-            return stix_obj_property > self.value
-        elif self.op == '<':
-            return stix_obj_property < self.value
-        elif self.op == '>=':
-            return stix_obj_property >= self.value
-        elif self.op == '<=':
-            return stix_obj_property <= self.value
-=======
         if self.op == "=":
             return stix_obj_property == filter_value
         elif self.op == "!=":
@@ -127,7 +106,6 @@
             return stix_obj_property >= filter_value
         elif self.op == "<=":
             return stix_obj_property <= filter_value
->>>>>>> 522e9ced
         else:
             raise ValueError("Filter operator: {0} not supported for specified property: {1}".format(self.op, self.property))
 
@@ -241,8 +219,9 @@
 
         Operates like set, only adding unique stix2.Filters to the FilterSet
 
-        NOTE: method designed to be very accomodating (i.e. even accepting filters=None)
-        as it allows for blind calls (very useful in DataStore)
+        Note:
+            method designed to be very accomodating (i.e. even accepting filters=None)
+            as it allows for blind calls (very useful in DataStore)
 
         Args:
             filters: stix2.Filter OR list of stix2.Filter OR stix2.FilterSet
@@ -263,11 +242,13 @@
     def remove(self, filters=None):
         """Remove a Filter, list of Filters, or FilterSet from the FilterSet.
 
-        NOTE: method designed to be very accomodating (i.e. even accepting filters=None)
-        as it allows for blind calls (very useful in DataStore)
+        Note:
+            method designed to be very accomodating (i.e. even accepting filters=None)
+            as it allows for blind calls (very useful in DataStore)
 
         Args:
             filters: stix2.Filter OR list of stix2.Filter or stix2.FilterSet
+
         """
         if not filters:
             # so remove() can be called blindly, useful for

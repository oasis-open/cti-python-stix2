--- conflicted
+++ resolved
@@ -7,12 +7,7 @@
 import re
 import uuid
 
-<<<<<<< HEAD
-from six import string_types, text_type
-
 from . import registry, version
-=======
->>>>>>> 17357520
 from .base import _STIXBase
 from .exceptions import (
     CustomContentError, DictionaryKeyError, MissingPropertiesError,
@@ -173,7 +168,7 @@
 
         if required and default:
             raise STIXError(
-                "Cant't use 'required' and 'default' together. 'required'"
+                "Can't use 'required' and 'default' together. 'required'"
                 "really means 'the user must provide this.'",
             )
 
@@ -624,7 +619,7 @@
         if dictified == {}:
             raise ValueError("The observable property must contain a non-empty dictionary")
 
-        valid_refs = dict((k, v['type']) for (k, v) in dictified.items())
+        valid_refs = {k: v['type'] for (k, v) in dictified.items()}
 
         for key, obj in dictified.items():
             parsed_obj = parse_observable(
@@ -692,8 +687,9 @@
     def clean(self, value):
         # Any STIX Object (SDO, SRO, or Marking Definition) can be added to
         # a bundle with no further checks.
+        stix2_classes = {'_DomainObject', '_RelationshipObject', 'MarkingDefinition'}
         if any(
-            x in ('_DomainObject', '_RelationshipObject', 'MarkingDefinition')
+            x in stix2_classes
             for x in get_class_hierarchy_names(value)
         ):
             # A simple "is this a spec version 2.1+ object" test.  For now,

--- conflicted
+++ resolved
@@ -262,7 +262,6 @@
     return names
 
 
-<<<<<<< HEAD
 def remove_custom_stix(stix_obj):
     """remove any custom STIX objects or properties
 
@@ -315,7 +314,7 @@
 
     else:
         return stix_obj
-=======
+
+
 def get_type_from_id(stix_id):
-    return stix_id.split('--', 1)[0]
->>>>>>> c0669d7a
+    return stix_id.split('--', 1)[0]
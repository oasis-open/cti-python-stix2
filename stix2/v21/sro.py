"""STIX 2.1 Relationship Objects."""

from collections import OrderedDict

from ..core import STIXRelationshipObject
from ..properties import (
    BooleanProperty, IDProperty, IntegerProperty, ListProperty,
    ReferenceProperty, StringProperty, TimestampProperty, TypeProperty,
)
from ..utils import NOW
from .common import ExternalReference, GranularMarking


class Relationship(STIXRelationshipObject):
    # TODO: Add link
    """For more detailed information on this object's properties, see
    `the STIX 2.1 specification <link here>`__.
    """

    _invalid_source_target_types = ['bundle', 'language-content', 'marking-definition', 'relationship', 'sighting']

    _type = 'relationship'
    _properties = OrderedDict([
        ('type', TypeProperty(_type)),
        ('spec_version', StringProperty(fixed='2.1')),
        ('id', IDProperty(_type, spec_version='2.1')),
<<<<<<< HEAD
        ('created_by_ref', ReferenceProperty(type='identity', spec_version='2.1')),
=======
        ('created_by_ref', ReferenceProperty(valid_types='identity', spec_version='2.1')),
>>>>>>> c42f42e9
        ('created', TimestampProperty(default=lambda: NOW, precision='millisecond')),
        ('modified', TimestampProperty(default=lambda: NOW, precision='millisecond')),
        ('relationship_type', StringProperty(required=True)),
        ('description', StringProperty()),
<<<<<<< HEAD
        ('source_ref', ReferenceProperty(spec_version='2.1', required=True)),
        ('target_ref', ReferenceProperty(spec_version='2.1', required=True)),
=======
        ('source_ref', ReferenceProperty(invalid_types=_invalid_source_target_types, spec_version='2.1', required=True)),
        ('target_ref', ReferenceProperty(invalid_types=_invalid_source_target_types, spec_version='2.1', required=True)),
>>>>>>> c42f42e9
        ('start_time', TimestampProperty()),
        ('stop_time', TimestampProperty()),
        ('revoked', BooleanProperty(default=lambda: False)),
        ('labels', ListProperty(StringProperty)),
        ('confidence', IntegerProperty()),
        ('lang', StringProperty()),
        ('external_references', ListProperty(ExternalReference)),
<<<<<<< HEAD
        ('object_marking_refs', ListProperty(ReferenceProperty(type='marking-definition', spec_version='2.1'))),
=======
        ('object_marking_refs', ListProperty(ReferenceProperty(valid_types='marking-definition', spec_version='2.1'))),
>>>>>>> c42f42e9
        ('granular_markings', ListProperty(GranularMarking)),
    ])

    # Explicitly define the first three kwargs to make readable Relationship declarations.
    def __init__(
        self, source_ref=None, relationship_type=None,
        target_ref=None, **kwargs
    ):
        # Allow (source_ref, relationship_type, target_ref) as positional args.
        if source_ref and not kwargs.get('source_ref'):
            kwargs['source_ref'] = source_ref
        if relationship_type and not kwargs.get('relationship_type'):
            kwargs['relationship_type'] = relationship_type
        if target_ref and not kwargs.get('target_ref'):
            kwargs['target_ref'] = target_ref

        super(Relationship, self).__init__(**kwargs)

    def _check_object_constraints(self):
        super(self.__class__, self)._check_object_constraints()

        start_time = self.get('start_time')
        stop_time = self.get('stop_time')

        if start_time and stop_time and stop_time <= start_time:
            msg = "{0.id} 'stop_time' must be later than 'start_time'"
            raise ValueError(msg.format(self))


class Sighting(STIXRelationshipObject):
    # TODO: Add link
    """For more detailed information on this object's properties, see
    `the STIX 2.1 specification <link here>`__.
    """

    _type = 'sighting'
    _properties = OrderedDict([
        ('type', TypeProperty(_type)),
        ('spec_version', StringProperty(fixed='2.1')),
        ('id', IDProperty(_type, spec_version='2.1')),
<<<<<<< HEAD
        ('created_by_ref', ReferenceProperty(type='identity', spec_version='2.1')),
=======
        ('created_by_ref', ReferenceProperty(valid_types='identity', spec_version='2.1')),
>>>>>>> c42f42e9
        ('created', TimestampProperty(default=lambda: NOW, precision='millisecond')),
        ('modified', TimestampProperty(default=lambda: NOW, precision='millisecond')),
        ('description', StringProperty()),
        ('first_seen', TimestampProperty()),
        ('last_seen', TimestampProperty()),
        ('count', IntegerProperty(min=0, max=999999999)),
<<<<<<< HEAD
        ('sighting_of_ref', ReferenceProperty(spec_version='2.1', required=True)),
        ('observed_data_refs', ListProperty(ReferenceProperty(type='observed-data', spec_version='2.1'))),
        ('where_sighted_refs', ListProperty(ReferenceProperty(type='identity', spec_version='2.1'))),
=======
        ('sighting_of_ref', ReferenceProperty(valid_types="only_SDO", spec_version='2.1', required=True)),
        ('observed_data_refs', ListProperty(ReferenceProperty(valid_types='observed-data', spec_version='2.1'))),
        ('where_sighted_refs', ListProperty(ReferenceProperty(valid_types='identity', spec_version='2.1'))),
>>>>>>> c42f42e9
        ('summary', BooleanProperty()),
        ('revoked', BooleanProperty(default=lambda: False)),
        ('labels', ListProperty(StringProperty)),
        ('confidence', IntegerProperty()),
        ('lang', StringProperty()),
        ('external_references', ListProperty(ExternalReference)),
<<<<<<< HEAD
        ('object_marking_refs', ListProperty(ReferenceProperty(type='marking-definition', spec_version='2.1'))),
=======
        ('object_marking_refs', ListProperty(ReferenceProperty(valid_types='marking-definition', spec_version='2.1'))),
>>>>>>> c42f42e9
        ('granular_markings', ListProperty(GranularMarking)),
    ])

    # Explicitly define the first kwargs to make readable Sighting declarations.
    def __init__(self, sighting_of_ref=None, **kwargs):
        # Allow sighting_of_ref as a positional arg.
        if sighting_of_ref and not kwargs.get('sighting_of_ref'):
            kwargs['sighting_of_ref'] = sighting_of_ref

        super(Sighting, self).__init__(**kwargs)

    def _check_object_constraints(self):
        super(self.__class__, self)._check_object_constraints()

        first_seen = self.get('first_seen')
        last_seen = self.get('last_seen')

        if first_seen and last_seen and last_seen <= first_seen:
            msg = "{0.id} 'last_seen' must be later than 'first_seen'"
            raise ValueError(msg.format(self))<|MERGE_RESOLUTION|>--- conflicted
+++ resolved
@@ -24,22 +24,13 @@
         ('type', TypeProperty(_type)),
         ('spec_version', StringProperty(fixed='2.1')),
         ('id', IDProperty(_type, spec_version='2.1')),
-<<<<<<< HEAD
-        ('created_by_ref', ReferenceProperty(type='identity', spec_version='2.1')),
-=======
         ('created_by_ref', ReferenceProperty(valid_types='identity', spec_version='2.1')),
->>>>>>> c42f42e9
         ('created', TimestampProperty(default=lambda: NOW, precision='millisecond')),
         ('modified', TimestampProperty(default=lambda: NOW, precision='millisecond')),
         ('relationship_type', StringProperty(required=True)),
         ('description', StringProperty()),
-<<<<<<< HEAD
-        ('source_ref', ReferenceProperty(spec_version='2.1', required=True)),
-        ('target_ref', ReferenceProperty(spec_version='2.1', required=True)),
-=======
         ('source_ref', ReferenceProperty(invalid_types=_invalid_source_target_types, spec_version='2.1', required=True)),
         ('target_ref', ReferenceProperty(invalid_types=_invalid_source_target_types, spec_version='2.1', required=True)),
->>>>>>> c42f42e9
         ('start_time', TimestampProperty()),
         ('stop_time', TimestampProperty()),
         ('revoked', BooleanProperty(default=lambda: False)),
@@ -47,11 +38,7 @@
         ('confidence', IntegerProperty()),
         ('lang', StringProperty()),
         ('external_references', ListProperty(ExternalReference)),
-<<<<<<< HEAD
-        ('object_marking_refs', ListProperty(ReferenceProperty(type='marking-definition', spec_version='2.1'))),
-=======
         ('object_marking_refs', ListProperty(ReferenceProperty(valid_types='marking-definition', spec_version='2.1'))),
->>>>>>> c42f42e9
         ('granular_markings', ListProperty(GranularMarking)),
     ])
 
@@ -92,37 +79,23 @@
         ('type', TypeProperty(_type)),
         ('spec_version', StringProperty(fixed='2.1')),
         ('id', IDProperty(_type, spec_version='2.1')),
-<<<<<<< HEAD
-        ('created_by_ref', ReferenceProperty(type='identity', spec_version='2.1')),
-=======
         ('created_by_ref', ReferenceProperty(valid_types='identity', spec_version='2.1')),
->>>>>>> c42f42e9
         ('created', TimestampProperty(default=lambda: NOW, precision='millisecond')),
         ('modified', TimestampProperty(default=lambda: NOW, precision='millisecond')),
         ('description', StringProperty()),
         ('first_seen', TimestampProperty()),
         ('last_seen', TimestampProperty()),
         ('count', IntegerProperty(min=0, max=999999999)),
-<<<<<<< HEAD
-        ('sighting_of_ref', ReferenceProperty(spec_version='2.1', required=True)),
-        ('observed_data_refs', ListProperty(ReferenceProperty(type='observed-data', spec_version='2.1'))),
-        ('where_sighted_refs', ListProperty(ReferenceProperty(type='identity', spec_version='2.1'))),
-=======
         ('sighting_of_ref', ReferenceProperty(valid_types="only_SDO", spec_version='2.1', required=True)),
         ('observed_data_refs', ListProperty(ReferenceProperty(valid_types='observed-data', spec_version='2.1'))),
         ('where_sighted_refs', ListProperty(ReferenceProperty(valid_types='identity', spec_version='2.1'))),
->>>>>>> c42f42e9
         ('summary', BooleanProperty()),
         ('revoked', BooleanProperty(default=lambda: False)),
         ('labels', ListProperty(StringProperty)),
         ('confidence', IntegerProperty()),
         ('lang', StringProperty()),
         ('external_references', ListProperty(ExternalReference)),
-<<<<<<< HEAD
-        ('object_marking_refs', ListProperty(ReferenceProperty(type='marking-definition', spec_version='2.1'))),
-=======
         ('object_marking_refs', ListProperty(ReferenceProperty(valid_types='marking-definition', spec_version='2.1'))),
->>>>>>> c42f42e9
         ('granular_markings', ListProperty(GranularMarking)),
     ])
 

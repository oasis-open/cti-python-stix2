--- conflicted
+++ resolved
@@ -836,40 +836,7 @@
 
     """
     def wrapper(cls):
-<<<<<<< HEAD
         extension_properties = [x for x in properties if not x[0].startswith('x_')]
-        _properties = list(itertools.chain.from_iterable([
-            [
-                ('type', TypeProperty(type, spec_version='2.1')),
-                ('spec_version', StringProperty(fixed='2.1')),
-                ('id', IDProperty(type, spec_version='2.1')),
-                ('created_by_ref', ReferenceProperty(valid_types='identity', spec_version='2.1')),
-                ('created', TimestampProperty(default=lambda: NOW, precision='millisecond', precision_constraint='min')),
-                ('modified', TimestampProperty(default=lambda: NOW, precision='millisecond', precision_constraint='min')),
-            ],
-            extension_properties,
-            [
-                ('revoked', BooleanProperty(default=lambda: False)),
-                ('labels', ListProperty(StringProperty)),
-                ('confidence', IntegerProperty()),
-                ('lang', StringProperty()),
-                ('external_references', ListProperty(ExternalReference)),
-                ('object_marking_refs', ListProperty(ReferenceProperty(valid_types='marking-definition', spec_version='2.1'))),
-                ('granular_markings', ListProperty(GranularMarking)),
-                ('extensions', ExtensionsProperty(spec_version='2.1')),
-            ],
-            sorted([x for x in properties if x[0].startswith('x_')], key=lambda x: x[0]),
-        ]))
-        if extension_name:
-            @observables.CustomExtension(type=extension_name, properties=extension_properties)
-            class NameExtension:
-                extension_type = 'new-sdo'
-
-            extension = extension_name.split('--')[1]
-            extension = extension.replace('-', '')
-            NameExtension.__name__ = 'ExtensionDefinition' + extension
-            cls.with_extension = extension_name
-=======
         _properties = list(
             itertools.chain.from_iterable([
                 [
@@ -880,7 +847,7 @@
                     ('created', TimestampProperty(default=lambda: NOW, precision='millisecond', precision_constraint='min')),
                     ('modified', TimestampProperty(default=lambda: NOW, precision='millisecond', precision_constraint='min')),
                 ],
-                [x for x in properties if not x[0].startswith('x_')],
+                extension_properties,
                 [
                     ('revoked', BooleanProperty(default=lambda: False)),
                     ('labels', ListProperty(StringProperty)),
@@ -889,11 +856,20 @@
                     ('external_references', ListProperty(ExternalReference)),
                     ('object_marking_refs', ListProperty(ReferenceProperty(valid_types='marking-definition', spec_version='2.1'))),
                     ('granular_markings', ListProperty(GranularMarking)),
+                    ('extensions', ExtensionsProperty(spec_version='2.1')),
                 ],
                 sorted([x for x in properties if x[0].startswith('x_')], key=lambda x: x[0]),
             ]),
         )
->>>>>>> 9ed62699
+        if extension_name:
+            @observables.CustomExtension(type=extension_name, properties=extension_properties)
+            class NameExtension:
+                extension_type = 'new-sdo'
+
+            extension = extension_name.split('--')[1]
+            extension = extension.replace('-', '')
+            NameExtension.__name__ = 'ExtensionDefinition' + extension
+            cls.with_extension = extension_name
         return _custom_object_builder(cls, type, _properties, '2.1', _DomainObject)
 
     return wrapper
"""STIX 2.1 Domain Objects."""

from collections import OrderedDict
import itertools
import warnings

from six.moves.urllib.parse import quote_plus
from stix2patterns.validator import run_validator

from ..custom import _custom_object_builder
from ..exceptions import (
    InvalidValueError, PropertyPresenceError, STIXDeprecationWarning,
)
from ..properties import (
    BooleanProperty, EnumProperty, FloatProperty, IDProperty, IntegerProperty,
    ListProperty, ObservableProperty, PatternProperty, ReferenceProperty,
    StringProperty, TimestampProperty, TypeProperty,
)
from ..utils import NOW
from .base import _DomainObject
from .common import ExternalReference, GranularMarking, KillChainPhase


<<<<<<< HEAD
class AttackPattern(_DomainObject):
    # TODO: Add link
=======
class AttackPattern(STIXDomainObject):
>>>>>>> bbf0f81d
    """For more detailed information on this object's properties, see
    `the STIX 2.1 specification <https://docs.oasis-open.org/cti/stix/v2.1/cs01/stix-v2.1-cs01.html#_4ohsa4pay4h4>`__.
    """

    _type = 'attack-pattern'
    _properties = OrderedDict([
        ('type', TypeProperty(_type, spec_version='2.1')),
        ('spec_version', StringProperty(fixed='2.1')),
        ('id', IDProperty(_type, spec_version='2.1')),
        ('created_by_ref', ReferenceProperty(valid_types='identity', spec_version='2.1')),
        ('created', TimestampProperty(default=lambda: NOW, precision='millisecond')),
        ('modified', TimestampProperty(default=lambda: NOW, precision='millisecond')),
        ('name', StringProperty(required=True)),
        ('description', StringProperty()),
        ('aliases', ListProperty(StringProperty)),
        ('kill_chain_phases', ListProperty(KillChainPhase)),
        ('revoked', BooleanProperty(default=lambda: False)),
        ('labels', ListProperty(StringProperty)),
        ('confidence', IntegerProperty()),
        ('lang', StringProperty()),
        ('external_references', ListProperty(ExternalReference)),
        ('object_marking_refs', ListProperty(ReferenceProperty(valid_types='marking-definition', spec_version='2.1'))),
        ('granular_markings', ListProperty(GranularMarking)),
    ])


<<<<<<< HEAD
class Campaign(_DomainObject):
    # TODO: Add link
=======
class Campaign(STIXDomainObject):
>>>>>>> bbf0f81d
    """For more detailed information on this object's properties, see
    `the STIX 2.1 specification <https://docs.oasis-open.org/cti/stix/v2.1/cs01/stix-v2.1-cs01.html#_vvysvm8mt434>`__.
    """

    _type = 'campaign'
    _properties = OrderedDict([
        ('type', TypeProperty(_type, spec_version='2.1')),
        ('spec_version', StringProperty(fixed='2.1')),
        ('id', IDProperty(_type, spec_version='2.1')),
        ('created_by_ref', ReferenceProperty(valid_types='identity', spec_version='2.1')),
        ('created', TimestampProperty(default=lambda: NOW, precision='millisecond')),
        ('modified', TimestampProperty(default=lambda: NOW, precision='millisecond')),
        ('name', StringProperty(required=True)),
        ('description', StringProperty()),
        ('aliases', ListProperty(StringProperty)),
        ('first_seen', TimestampProperty()),
        ('last_seen', TimestampProperty()),
        ('objective', StringProperty()),
        ('revoked', BooleanProperty(default=lambda: False)),
        ('labels', ListProperty(StringProperty)),
        ('confidence', IntegerProperty()),
        ('lang', StringProperty()),
        ('external_references', ListProperty(ExternalReference)),
        ('object_marking_refs', ListProperty(ReferenceProperty(valid_types='marking-definition', spec_version='2.1'))),
        ('granular_markings', ListProperty(GranularMarking)),
    ])

    def _check_object_constraints(self):
        super(Campaign, self)._check_object_constraints()

        first_seen = self.get('first_seen')
        last_seen = self.get('last_seen')

        if first_seen and last_seen and last_seen < first_seen:
            msg = "{0.id} 'last_seen' must be greater than or equal 'first_seen'"
            raise ValueError(msg.format(self))


<<<<<<< HEAD
class CourseOfAction(_DomainObject):
    # TODO: Add link
=======
class CourseOfAction(STIXDomainObject):
>>>>>>> bbf0f81d
    """For more detailed information on this object's properties, see
    `the STIX 2.1 specification <https://docs.oasis-open.org/cti/stix/v2.1/cs01/stix-v2.1-cs01.html#_d5yf99f0a230>`__.
    """

    _type = 'course-of-action'
    _properties = OrderedDict([
        ('type', TypeProperty(_type, spec_version='2.1')),
        ('spec_version', StringProperty(fixed='2.1')),
        ('id', IDProperty(_type, spec_version='2.1')),
        ('created_by_ref', ReferenceProperty(valid_types='identity', spec_version='2.1')),
        ('created', TimestampProperty(default=lambda: NOW, precision='millisecond')),
        ('modified', TimestampProperty(default=lambda: NOW, precision='millisecond')),
        ('name', StringProperty(required=True)),
        ('description', StringProperty()),
        ('revoked', BooleanProperty(default=lambda: False)),
        ('labels', ListProperty(StringProperty)),
        ('confidence', IntegerProperty()),
        ('lang', StringProperty()),
        ('external_references', ListProperty(ExternalReference)),
        ('object_marking_refs', ListProperty(ReferenceProperty(valid_types='marking-definition', spec_version='2.1'))),
        ('granular_markings', ListProperty(GranularMarking)),
    ])


<<<<<<< HEAD
class Grouping(_DomainObject):
    # TODO: Add link
=======
class Grouping(STIXDomainObject):
>>>>>>> bbf0f81d
    """For more detailed information on this object's properties, see
    `the STIX 2.1 specification <https://docs.oasis-open.org/cti/stix/v2.1/cs01/stix-v2.1-cs01.html#_9e3uldaqqha2>`__.
    """

    _type = 'grouping'
    _properties = OrderedDict([
        ('type', TypeProperty(_type, spec_version='2.1')),
        ('spec_version', StringProperty(fixed='2.1')),
        ('id', IDProperty(_type, spec_version='2.1')),
        ('created', TimestampProperty(default=lambda: NOW, precision='millisecond')),
        ('modified', TimestampProperty(default=lambda: NOW, precision='millisecond')),
        ('created_by_ref', ReferenceProperty(valid_types='identity', spec_version='2.1')),
        ('revoked', BooleanProperty(default=lambda: False)),
        ('labels', ListProperty(StringProperty)),
        ('confidence', IntegerProperty()),
        ('lang', StringProperty()),
        ('external_references', ListProperty(ExternalReference)),
        ('object_marking_refs', ListProperty(ReferenceProperty(valid_types='marking-definition', spec_version='2.1'))),
        ('granular_markings', ListProperty(GranularMarking)),
        ('name', StringProperty()),
        ('description', StringProperty()),
        ('context', StringProperty(required=True)),
        ('object_refs', ListProperty(ReferenceProperty(valid_types=["SCO", "SDO", "SRO"], spec_version='2.1'), required=True)),
    ])


<<<<<<< HEAD
class Identity(_DomainObject):
    # TODO: Add link
=======
class Identity(STIXDomainObject):
>>>>>>> bbf0f81d
    """For more detailed information on this object's properties, see
    `the STIX 2.1 specification <https://docs.oasis-open.org/cti/stix/v2.1/cs01/stix-v2.1-cs01.html#_ru8fmldl2p6w>`__.
    """

    _type = 'identity'
    _properties = OrderedDict([
        ('type', TypeProperty(_type, spec_version='2.1')),
        ('spec_version', StringProperty(fixed='2.1')),
        ('id', IDProperty(_type, spec_version='2.1')),
        ('created_by_ref', ReferenceProperty(valid_types='identity', spec_version='2.1')),
        ('created', TimestampProperty(default=lambda: NOW, precision='millisecond')),
        ('modified', TimestampProperty(default=lambda: NOW, precision='millisecond')),
        ('name', StringProperty(required=True)),
        ('description', StringProperty()),
        ('roles', ListProperty(StringProperty)),
        ('identity_class', StringProperty()),
        ('sectors', ListProperty(StringProperty)),
        ('contact_information', StringProperty()),
        ('revoked', BooleanProperty(default=lambda: False)),
        ('labels', ListProperty(StringProperty)),
        ('confidence', IntegerProperty()),
        ('lang', StringProperty()),
        ('external_references', ListProperty(ExternalReference)),
        ('object_marking_refs', ListProperty(ReferenceProperty(valid_types='marking-definition', spec_version='2.1'))),
        ('granular_markings', ListProperty(GranularMarking)),
    ])


<<<<<<< HEAD
class Indicator(_DomainObject):
    # TODO: Add link
=======
class Indicator(STIXDomainObject):
>>>>>>> bbf0f81d
    """For more detailed information on this object's properties, see
    `the STIX 2.1 specification <https://docs.oasis-open.org/cti/stix/v2.1/cs01/stix-v2.1-cs01.html#_wfiae74706sw>`__.
    """

    _type = 'indicator'
    _properties = OrderedDict([
        ('type', TypeProperty(_type, spec_version='2.1')),
        ('spec_version', StringProperty(fixed='2.1')),
        ('id', IDProperty(_type, spec_version='2.1')),
        ('created_by_ref', ReferenceProperty(valid_types='identity', spec_version='2.1')),
        ('created', TimestampProperty(default=lambda: NOW, precision='millisecond')),
        ('modified', TimestampProperty(default=lambda: NOW, precision='millisecond')),
        ('name', StringProperty()),
        ('description', StringProperty()),
        ('indicator_types', ListProperty(StringProperty)),
        ('pattern', PatternProperty(required=True)),
        ('pattern_type', StringProperty(required=True)),
        ('pattern_version', StringProperty()),
        ('valid_from', TimestampProperty(default=lambda: NOW, required=True)),
        ('valid_until', TimestampProperty()),
        ('kill_chain_phases', ListProperty(KillChainPhase)),
        ('revoked', BooleanProperty(default=lambda: False)),
        ('labels', ListProperty(StringProperty)),
        ('confidence', IntegerProperty()),
        ('lang', StringProperty()),
        ('external_references', ListProperty(ExternalReference)),
        ('object_marking_refs', ListProperty(ReferenceProperty(valid_types='marking-definition', spec_version='2.1'))),
        ('granular_markings', ListProperty(GranularMarking)),
    ])

    def __init__(self, *args, **kwargs):

        if kwargs.get('pattern') and kwargs.get('pattern_type') == 'stix' and not kwargs.get('pattern_version'):
            kwargs['pattern_version'] = '2.1'

        super(_DomainObject, self).__init__(*args, **kwargs)

    def _check_object_constraints(self):
        super(Indicator, self)._check_object_constraints()

        valid_from = self.get('valid_from')
        valid_until = self.get('valid_until')

        if valid_from and valid_until and valid_until <= valid_from:
            msg = "{0.id} 'valid_until' must be greater than 'valid_from'"
            raise ValueError(msg.format(self))

        if self.get('pattern_type') == "stix":
            try:
                pat_ver = self.get('pattern_version')
            except AttributeError:
                pat_ver = '2.1'

            errors = run_validator(self.get('pattern'), pat_ver)
            if errors:
                raise InvalidValueError(self.__class__, 'pattern', str(errors[0]))


<<<<<<< HEAD
class Infrastructure(_DomainObject):
    # TODO: Add link
=======
class Infrastructure(STIXDomainObject):
>>>>>>> bbf0f81d
    """For more detailed information on this object's properties, see
    `the STIX 2.1 specification <https://docs.oasis-open.org/cti/stix/v2.1/cs01/stix-v2.1-cs01.html#_l2alfbbcmfep>`__.
    """

    _type = 'infrastructure'
    _properties = OrderedDict([
        ('type', TypeProperty(_type, spec_version='2.1')),
        ('spec_version', StringProperty(fixed='2.1')),
        ('id', IDProperty(_type, spec_version='2.1')),
        ('created_by_ref', ReferenceProperty(valid_types='identity', spec_version='2.1')),
        ('created', TimestampProperty(default=lambda: NOW, precision='millisecond')),
        ('modified', TimestampProperty(default=lambda: NOW, precision='millisecond')),
        ('revoked', BooleanProperty(default=lambda: False)),
        ('labels', ListProperty(StringProperty)),
        ('confidence', IntegerProperty()),
        ('lang', StringProperty()),
        ('external_references', ListProperty(ExternalReference)),
        ('object_marking_refs', ListProperty(ReferenceProperty(valid_types='marking-definition', spec_version='2.1'))),
        ('granular_markings', ListProperty(GranularMarking)),
        ('name', StringProperty(required=True)),
        ('description', StringProperty()),
        ('infrastructure_types', ListProperty(StringProperty)),
        ('aliases', ListProperty(StringProperty)),
        ('kill_chain_phases', ListProperty(KillChainPhase)),
        ('first_seen', TimestampProperty()),
        ('last_seen', TimestampProperty()),
    ])

    def _check_object_constraints(self):
        super(Infrastructure, self)._check_object_constraints()

        first_seen = self.get('first_seen')
        last_seen = self.get('last_seen')

        if first_seen and last_seen and last_seen < first_seen:
            msg = "{0.id} 'last_seen' must be greater than or equal to 'first_seen'"
            raise ValueError(msg.format(self))


<<<<<<< HEAD
class IntrusionSet(_DomainObject):
    # TODO: Add link
=======
class IntrusionSet(STIXDomainObject):
>>>>>>> bbf0f81d
    """For more detailed information on this object's properties, see
    `the STIX 2.1 specification <https://docs.oasis-open.org/cti/stix/v2.1/cs01/stix-v2.1-cs01.html#_ticprjb32bc4>`__.
    """

    _type = 'intrusion-set'
    _properties = OrderedDict([
        ('type', TypeProperty(_type, spec_version='2.1')),
        ('spec_version', StringProperty(fixed='2.1')),
        ('id', IDProperty(_type, spec_version='2.1')),
        ('created_by_ref', ReferenceProperty(valid_types='identity', spec_version='2.1')),
        ('created', TimestampProperty(default=lambda: NOW, precision='millisecond')),
        ('modified', TimestampProperty(default=lambda: NOW, precision='millisecond')),
        ('name', StringProperty(required=True)),
        ('description', StringProperty()),
        ('aliases', ListProperty(StringProperty)),
        ('first_seen', TimestampProperty()),
        ('last_seen', TimestampProperty()),
        ('goals', ListProperty(StringProperty)),
        ('resource_level', StringProperty()),
        ('primary_motivation', StringProperty()),
        ('secondary_motivations', ListProperty(StringProperty)),
        ('revoked', BooleanProperty(default=lambda: False)),
        ('labels', ListProperty(StringProperty)),
        ('confidence', IntegerProperty()),
        ('lang', StringProperty()),
        ('external_references', ListProperty(ExternalReference)),
        ('object_marking_refs', ListProperty(ReferenceProperty(valid_types='marking-definition', spec_version='2.1'))),
        ('granular_markings', ListProperty(GranularMarking)),
    ])

    def _check_object_constraints(self):
        super(IntrusionSet, self)._check_object_constraints()

        first_seen = self.get('first_seen')
        last_seen = self.get('last_seen')

        if first_seen and last_seen and last_seen < first_seen:
            msg = "{0.id} 'last_seen' must be greater than or equal to 'first_seen'"
            raise ValueError(msg.format(self))


<<<<<<< HEAD
class Location(_DomainObject):
    # TODO: Add link
=======
class Location(STIXDomainObject):
>>>>>>> bbf0f81d
    """For more detailed information on this object's properties, see
    `the STIX 2.1 specification <https://docs.oasis-open.org/cti/stix/v2.1/cs01/stix-v2.1-cs01.html#_sqez6sri9vtz>`__.
    """

    _type = 'location'
    _properties = OrderedDict([
        ('type', TypeProperty(_type, spec_version='2.1')),
        ('spec_version', StringProperty(fixed='2.1')),
        ('id', IDProperty(_type, spec_version='2.1')),
        ('created_by_ref', ReferenceProperty(valid_types='identity', spec_version='2.1')),
        ('created', TimestampProperty(default=lambda: NOW, precision='millisecond')),
        ('modified', TimestampProperty(default=lambda: NOW, precision='millisecond')),
        ('name', StringProperty()),
        ('description', StringProperty()),
        ('latitude', FloatProperty(min=-90.0, max=90.0)),
        ('longitude', FloatProperty(min=-180.0, max=180.0)),
        ('precision', FloatProperty(min=0.0)),
        ('region', StringProperty()),
        ('country', StringProperty()),
        ('administrative_area', StringProperty()),
        ('city', StringProperty()),
        ('street_address', StringProperty()),
        ('postal_code', StringProperty()),
        ('revoked', BooleanProperty(default=lambda: False)),
        ('labels', ListProperty(StringProperty)),
        ('confidence', IntegerProperty()),
        ('lang', StringProperty()),
        ('external_references', ListProperty(ExternalReference)),
        ('object_marking_refs', ListProperty(ReferenceProperty(valid_types='marking-definition', spec_version='2.1'))),
        ('granular_markings', ListProperty(GranularMarking)),
    ])

    def _check_object_constraints(self):
        super(Location, self)._check_object_constraints()

        if self.get('precision') is not None:
            self._check_properties_dependency(['longitude', 'latitude'], ['precision'])

        self._check_properties_dependency(['latitude'], ['longitude'])
        self._check_properties_dependency(['longitude'], ['latitude'])

        if not (
            'region' in self
            or 'country' in self
            or (
                'latitude' in self
                and 'longitude' in self
            )
        ):
            raise PropertyPresenceError(
                "Location objects must have the properties 'region', "
                "'country', or 'latitude' and 'longitude'",
                Location,
            )

    def to_maps_url(self, map_engine="Google Maps"):
        """Return URL to this location in an online map engine.

        Google Maps is the default, but Bing maps are also supported.

        Args:
            map_engine (str): Which map engine to find the location in

        Returns:
            The URL of the location in the given map engine.

        """
        params = []

        latitude = self.get('latitude', None)
        longitude = self.get('longitude', None)
        if latitude is not None and longitude is not None:
            params.extend([str(latitude), str(longitude)])
        else:
            properties = ['street_address', 'city', 'country', 'region', 'administrative_area', 'postal_code']
            params = [self.get(prop) for prop in properties if self.get(prop) is not None]

        return self._to_maps_url_dispatcher(map_engine, params)

    def _to_maps_url_dispatcher(self, map_engine, params):
        if map_engine == "Google Maps":
            return self._to_google_maps_url(params)
        elif map_engine == "Bing Maps":
            return self._to_bing_maps_url(params)
        else:
            raise ValueError(map_engine + " is not a valid or currently-supported map engine")

    def _to_google_maps_url(self, params):
        url_base = "https://www.google.com/maps/search/?api=1&query="
        url_ending = params[0]
        for i in range(1, len(params)):
            url_ending = url_ending + "," + params[i]

        final_url = url_base + quote_plus(url_ending)
        return final_url

    def _to_bing_maps_url(self, params):
        url_base = "https://bing.com/maps/default.aspx?where1="
        url_ending = params[0]
        for i in range(1, len(params)):
            url_ending = url_ending + "," + params[i]

        final_url = url_base + quote_plus(url_ending) + "&lvl=16"   # level 16 zoom so long/lat searches shown more clearly
        return final_url


<<<<<<< HEAD
class Malware(_DomainObject):
    # TODO: Add link
=======
class Malware(STIXDomainObject):
>>>>>>> bbf0f81d
    """For more detailed information on this object's properties, see
    `the STIX 2.1 specification <https://docs.oasis-open.org/cti/stix/v2.1/cs01/stix-v2.1-cs01.html#_gc4ooz6oaz7y>`__.
    """

    _type = 'malware'
    _properties = OrderedDict([
        ('type', TypeProperty(_type, spec_version='2.1')),
        ('spec_version', StringProperty(fixed='2.1')),
        ('id', IDProperty(_type, spec_version='2.1')),
        ('created_by_ref', ReferenceProperty(valid_types='identity', spec_version='2.1')),
        ('created', TimestampProperty(default=lambda: NOW, precision='millisecond')),
        ('modified', TimestampProperty(default=lambda: NOW, precision='millisecond')),
        ('name', StringProperty()),
        ('description', StringProperty()),
        ('malware_types', ListProperty(StringProperty)),
        ('is_family', BooleanProperty(required=True)),
        ('aliases', ListProperty(StringProperty)),
        ('kill_chain_phases', ListProperty(KillChainPhase)),
        ('first_seen', TimestampProperty()),
        ('last_seen', TimestampProperty()),
        ('operating_system_refs', ListProperty(ReferenceProperty(valid_types='software', spec_version='2.1'))),
        ('architecture_execution_envs', ListProperty(StringProperty)),
        ('implementation_languages', ListProperty(StringProperty)),
        ('capabilities', ListProperty(StringProperty)),
        ('sample_refs', ListProperty(ReferenceProperty(valid_types=['artifact', 'file'], spec_version='2.1'))),
        ('revoked', BooleanProperty(default=lambda: False)),
        ('labels', ListProperty(StringProperty)),
        ('confidence', IntegerProperty()),
        ('lang', StringProperty()),
        ('external_references', ListProperty(ExternalReference)),
        ('object_marking_refs', ListProperty(ReferenceProperty(valid_types='marking-definition', spec_version='2.1'))),
        ('granular_markings', ListProperty(GranularMarking)),
    ])

    def _check_object_constraints(self):
        super(Malware, self)._check_object_constraints()

        first_seen = self.get('first_seen')
        last_seen = self.get('last_seen')

        if first_seen and last_seen and last_seen < first_seen:
            msg = "{0.id} 'last_seen' must be greater than or equal to 'first_seen'"
            raise ValueError(msg.format(self))

        if self.is_family and "name" not in self:
            raise PropertyPresenceError(
                "'name' is a required property for malware families",
                Malware,
            )


<<<<<<< HEAD
class MalwareAnalysis(_DomainObject):
    # TODO: Add link
=======
class MalwareAnalysis(STIXDomainObject):
>>>>>>> bbf0f81d
    """For more detailed information on this object's properties, see
    `the STIX 2.1 specification <https://docs.oasis-open.org/cti/stix/v2.1/cs01/stix-v2.1-cs01.html#_dw67pa20zss5>`__.
    """

    _type = 'malware-analysis'
    _properties = OrderedDict([
        ('type', TypeProperty(_type, spec_version='2.1')),
        ('spec_version', StringProperty(fixed='2.1')),
        ('id', IDProperty(_type, spec_version='2.1')),
        ('created', TimestampProperty(default=lambda: NOW, precision='millisecond')),
        ('modified', TimestampProperty(default=lambda: NOW, precision='millisecond')),
        ('created_by_ref', ReferenceProperty(valid_types='identity', spec_version='2.1')),
        ('revoked', BooleanProperty(default=lambda: False)),
        ('labels', ListProperty(StringProperty)),
        ('confidence', IntegerProperty()),
        ('lang', StringProperty()),
        ('external_references', ListProperty(ExternalReference)),
        ('object_marking_refs', ListProperty(ReferenceProperty(valid_types='marking-definition', spec_version='2.1'))),
        ('granular_markings', ListProperty(GranularMarking)),
        ('product', StringProperty(required=True)),
        ('version', StringProperty()),
        ('host_vm_ref', ReferenceProperty(valid_types='software', spec_version='2.1')),
        ('operating_system_ref', ReferenceProperty(valid_types='software', spec_version='2.1')),
        ('installed_software_refs', ListProperty(ReferenceProperty(valid_types='software', spec_version='2.1'))),
        ('configuration_version', StringProperty()),
        ('modules', ListProperty(StringProperty)),
        ('analysis_engine_version', StringProperty()),
        ('analysis_definition_version', StringProperty()),
        ('submitted', TimestampProperty()),
        ('analysis_started', TimestampProperty()),
        ('analysis_ended', TimestampProperty()),
        ('result_name', StringProperty()),
        ('result', StringProperty()),
        ('analysis_sco_refs', ListProperty(ReferenceProperty(valid_types="SCO", spec_version='2.1'))),
        ('sample_ref', ReferenceProperty(valid_types="SCO", spec_version="2.1")),
    ])

    def _check_object_constraints(self):
        super(MalwareAnalysis, self)._check_object_constraints()

        self._check_at_least_one_property(["result", "analysis_sco_refs"])


<<<<<<< HEAD
class Note(_DomainObject):
    # TODO: Add link
=======
class Note(STIXDomainObject):
>>>>>>> bbf0f81d
    """For more detailed information on this object's properties, see
    `the STIX 2.1 specification <https://docs.oasis-open.org/cti/stix/v2.1/cs01/stix-v2.1-cs01.html#_hr77jvcbs9jk>`__.
    """

    _type = 'note'
    _properties = OrderedDict([
        ('type', TypeProperty(_type, spec_version='2.1')),
        ('spec_version', StringProperty(fixed='2.1')),
        ('id', IDProperty(_type, spec_version='2.1')),
        ('created_by_ref', ReferenceProperty(valid_types='identity', spec_version='2.1')),
        ('created', TimestampProperty(default=lambda: NOW, precision='millisecond')),
        ('modified', TimestampProperty(default=lambda: NOW, precision='millisecond')),
        ('abstract', StringProperty()),
        ('content', StringProperty(required=True)),
        ('authors', ListProperty(StringProperty)),
        ('object_refs', ListProperty(ReferenceProperty(valid_types=["SCO", "SDO", "SRO"], spec_version='2.1'), required=True)),
        ('revoked', BooleanProperty(default=lambda: False)),
        ('labels', ListProperty(StringProperty)),
        ('confidence', IntegerProperty()),
        ('lang', StringProperty()),
        ('external_references', ListProperty(ExternalReference)),
        ('object_marking_refs', ListProperty(ReferenceProperty(valid_types='marking-definition', spec_version='2.1'))),
        ('granular_markings', ListProperty(GranularMarking)),
    ])


<<<<<<< HEAD
class ObservedData(_DomainObject):
    # TODO: Add link
=======
class ObservedData(STIXDomainObject):
>>>>>>> bbf0f81d
    """For more detailed information on this object's properties, see
    `the STIX 2.1 specification <https://docs.oasis-open.org/cti/stix/v2.1/cs01/stix-v2.1-cs01.html#_h1590esrzg5f>`__.
    """

    _type = 'observed-data'
    _properties = OrderedDict([
        ('type', TypeProperty(_type, spec_version='2.1')),
        ('spec_version', StringProperty(fixed='2.1')),
        ('id', IDProperty(_type, spec_version='2.1')),
        ('created_by_ref', ReferenceProperty(valid_types='identity', spec_version='2.1')),
        ('created', TimestampProperty(default=lambda: NOW, precision='millisecond')),
        ('modified', TimestampProperty(default=lambda: NOW, precision='millisecond')),
        ('first_observed', TimestampProperty(required=True)),
        ('last_observed', TimestampProperty(required=True)),
        ('number_observed', IntegerProperty(min=1, max=999999999, required=True)),
        ('objects', ObservableProperty(spec_version='2.1')),
        ('object_refs', ListProperty(ReferenceProperty(valid_types=["SCO", "SRO"], spec_version="2.1"))),
        ('revoked', BooleanProperty(default=lambda: False)),
        ('labels', ListProperty(StringProperty)),
        ('confidence', IntegerProperty()),
        ('lang', StringProperty()),
        ('external_references', ListProperty(ExternalReference)),
        ('object_marking_refs', ListProperty(ReferenceProperty(valid_types='marking-definition', spec_version='2.1'))),
        ('granular_markings', ListProperty(GranularMarking)),
    ])

    def __init__(self, *args, **kwargs):
        self._allow_custom = kwargs.get('allow_custom', False)
        self._properties['objects'].allow_custom = kwargs.get('allow_custom', False)

        if "objects" in kwargs:
            warnings.warn(
                "The 'objects' property of observed-data is deprecated in "
                "STIX 2.1.",
                STIXDeprecationWarning,
            )

        super(ObservedData, self).__init__(*args, **kwargs)

    def _check_object_constraints(self):
        super(ObservedData, self)._check_object_constraints()

        first_observed = self.get('first_observed')
        last_observed = self.get('last_observed')

        if first_observed and last_observed and last_observed < first_observed:
            msg = "{0.id} 'last_observed' must be greater than or equal to 'first_observed'"
            raise ValueError(msg.format(self))

        self._check_mutually_exclusive_properties(
            ["objects", "object_refs"],
        )


<<<<<<< HEAD
class Opinion(_DomainObject):
    # TODO: Add link
=======
class Opinion(STIXDomainObject):
>>>>>>> bbf0f81d
    """For more detailed information on this object's properties, see
    `the STIX 2.1 specification <https://docs.oasis-open.org/cti/stix/v2.1/cs01/stix-v2.1-cs01.html#_sr2hswmu5t1>`__.
    """

    _type = 'opinion'
    _properties = OrderedDict([
        ('type', TypeProperty(_type, spec_version='2.1')),
        ('spec_version', StringProperty(fixed='2.1')),
        ('id', IDProperty(_type, spec_version='2.1')),
        ('created_by_ref', ReferenceProperty(valid_types='identity', spec_version='2.1')),
        ('created', TimestampProperty(default=lambda: NOW, precision='millisecond')),
        ('modified', TimestampProperty(default=lambda: NOW, precision='millisecond')),
        ('explanation', StringProperty()),
        ('authors', ListProperty(StringProperty)),
        (
            'opinion', EnumProperty(
                allowed=[
                    'strongly-disagree',
                    'disagree',
                    'neutral',
                    'agree',
                    'strongly-agree',
                ], required=True,
            ),
        ),
        ('object_refs', ListProperty(ReferenceProperty(valid_types=["SCO", "SDO", "SRO"], spec_version='2.1'), required=True)),
        ('revoked', BooleanProperty(default=lambda: False)),
        ('labels', ListProperty(StringProperty)),
        ('confidence', IntegerProperty()),
        ('lang', StringProperty()),
        ('external_references', ListProperty(ExternalReference)),
        ('object_marking_refs', ListProperty(ReferenceProperty(valid_types='marking-definition', spec_version='2.1'))),
        ('granular_markings', ListProperty(GranularMarking)),
    ])


<<<<<<< HEAD
class Report(_DomainObject):
    # TODO: Add link
=======
class Report(STIXDomainObject):
>>>>>>> bbf0f81d
    """For more detailed information on this object's properties, see
    `the STIX 2.1 specification <https://docs.oasis-open.org/cti/stix/v2.1/cs01/stix-v2.1-cs01.html#_ha4fpad0r9pf>`__.
    """

    _type = 'report'
    _properties = OrderedDict([
        ('type', TypeProperty(_type, spec_version='2.1')),
        ('spec_version', StringProperty(fixed='2.1')),
        ('id', IDProperty(_type, spec_version='2.1')),
        ('created_by_ref', ReferenceProperty(valid_types='identity', spec_version='2.1')),
        ('created', TimestampProperty(default=lambda: NOW, precision='millisecond')),
        ('modified', TimestampProperty(default=lambda: NOW, precision='millisecond')),
        ('name', StringProperty(required=True)),
        ('description', StringProperty()),
        ('report_types', ListProperty(StringProperty)),
        ('published', TimestampProperty(required=True)),
        ('object_refs', ListProperty(ReferenceProperty(valid_types=["SCO", "SDO", "SRO"], spec_version='2.1'), required=True)),
        ('revoked', BooleanProperty(default=lambda: False)),
        ('labels', ListProperty(StringProperty)),
        ('confidence', IntegerProperty()),
        ('lang', StringProperty()),
        ('external_references', ListProperty(ExternalReference)),
        ('object_marking_refs', ListProperty(ReferenceProperty(valid_types='marking-definition', spec_version='2.1'))),
        ('granular_markings', ListProperty(GranularMarking)),
    ])


<<<<<<< HEAD
class ThreatActor(_DomainObject):
    # TODO: Add link
=======
class ThreatActor(STIXDomainObject):
>>>>>>> bbf0f81d
    """For more detailed information on this object's properties, see
    `the STIX 2.1 specification <https://docs.oasis-open.org/cti/stix/v2.1/cs01/stix-v2.1-cs01.html#_2wowmlcbkqst>`__.
    """

    _type = 'threat-actor'
    _properties = OrderedDict([
        ('type', TypeProperty(_type, spec_version='2.1')),
        ('spec_version', StringProperty(fixed='2.1')),
        ('id', IDProperty(_type, spec_version='2.1')),
        ('created_by_ref', ReferenceProperty(valid_types='identity', spec_version='2.1')),
        ('created', TimestampProperty(default=lambda: NOW, precision='millisecond')),
        ('modified', TimestampProperty(default=lambda: NOW, precision='millisecond')),
        ('name', StringProperty(required=True)),
        ('description', StringProperty()),
        ('threat_actor_types', ListProperty(StringProperty)),
        ('aliases', ListProperty(StringProperty)),
        ('first_seen', TimestampProperty()),
        ('last_seen', TimestampProperty()),
        ('roles', ListProperty(StringProperty)),
        ('goals', ListProperty(StringProperty)),
        ('sophistication', StringProperty()),
        ('resource_level', StringProperty()),
        ('primary_motivation', StringProperty()),
        ('secondary_motivations', ListProperty(StringProperty)),
        ('personal_motivations', ListProperty(StringProperty)),
        ('revoked', BooleanProperty(default=lambda: False)),
        ('labels', ListProperty(StringProperty)),
        ('confidence', IntegerProperty()),
        ('lang', StringProperty()),
        ('external_references', ListProperty(ExternalReference)),
        ('object_marking_refs', ListProperty(ReferenceProperty(valid_types='marking-definition', spec_version='2.1'))),
        ('granular_markings', ListProperty(GranularMarking)),
    ])

    def _check_object_constraints(self):
        super(ThreatActor, self)._check_object_constraints()

        first_observed = self.get('first_seen')
        last_observed = self.get('last_seen')

        if first_observed and last_observed and last_observed < first_observed:
            msg = "{0.id} 'last_seen' must be greater than or equal to 'first_seen'"
            raise ValueError(msg.format(self))


<<<<<<< HEAD
class Tool(_DomainObject):
    # TODO: Add link
=======
class Tool(STIXDomainObject):
>>>>>>> bbf0f81d
    """For more detailed information on this object's properties, see
    `the STIX 2.1 specification <https://docs.oasis-open.org/cti/stix/v2.1/cs01/stix-v2.1-cs01.html#_m21z3a1f3lou>`__.
    """

    _type = 'tool'
    _properties = OrderedDict([
        ('type', TypeProperty(_type, spec_version='2.1')),
        ('spec_version', StringProperty(fixed='2.1')),
        ('id', IDProperty(_type, spec_version='2.1')),
        ('created_by_ref', ReferenceProperty(valid_types='identity', spec_version='2.1')),
        ('created', TimestampProperty(default=lambda: NOW, precision='millisecond')),
        ('modified', TimestampProperty(default=lambda: NOW, precision='millisecond')),
        ('name', StringProperty(required=True)),
        ('description', StringProperty()),
        ('tool_types', ListProperty(StringProperty)),
        ('aliases', ListProperty(StringProperty)),
        ('kill_chain_phases', ListProperty(KillChainPhase)),
        ('tool_version', StringProperty()),
        ('revoked', BooleanProperty(default=lambda: False)),
        ('labels', ListProperty(StringProperty)),
        ('confidence', IntegerProperty()),
        ('lang', StringProperty()),
        ('external_references', ListProperty(ExternalReference)),
        ('object_marking_refs', ListProperty(ReferenceProperty(valid_types='marking-definition', spec_version='2.1'))),
        ('granular_markings', ListProperty(GranularMarking)),
    ])


<<<<<<< HEAD
class Vulnerability(_DomainObject):
    # TODO: Add link
=======
class Vulnerability(STIXDomainObject):
>>>>>>> bbf0f81d
    """For more detailed information on this object's properties, see
    `the STIX 2.1 specification <https://docs.oasis-open.org/cti/stix/v2.1/cs01/stix-v2.1-cs01.html#_d9f0iay06wtx>`__.
    """

    _type = 'vulnerability'
    _properties = OrderedDict([
        ('type', TypeProperty(_type, spec_version='2.1')),
        ('spec_version', StringProperty(fixed='2.1')),
        ('id', IDProperty(_type, spec_version='2.1')),
        ('created_by_ref', ReferenceProperty(valid_types='identity', spec_version='2.1')),
        ('created', TimestampProperty(default=lambda: NOW, precision='millisecond')),
        ('modified', TimestampProperty(default=lambda: NOW, precision='millisecond')),
        ('name', StringProperty(required=True)),
        ('description', StringProperty()),
        ('revoked', BooleanProperty(default=lambda: False)),
        ('labels', ListProperty(StringProperty)),
        ('confidence', IntegerProperty()),
        ('lang', StringProperty()),
        ('external_references', ListProperty(ExternalReference)),
        ('object_marking_refs', ListProperty(ReferenceProperty(valid_types='marking-definition', spec_version='2.1'))),
        ('granular_markings', ListProperty(GranularMarking)),
    ])


def CustomObject(type='x-custom-type', properties=None):
    """Custom STIX Object type decorator.

    Example:
        >>> from stix2.v21 import CustomObject
        >>> from stix2.properties import IntegerProperty, StringProperty
        >>> @CustomObject('x-type-name', [
        ...     ('property1', StringProperty(required=True)),
        ...     ('property2', IntegerProperty()),
        ... ])
        ... class MyNewObjectType():
        ...     pass

    Supply an ``__init__()`` function to add any special validations to the custom
    type. Don't call ``super().__init__()`` though - doing so will cause an error.

    Example:
        >>> from stix2.v21 import CustomObject
        >>> from stix2.properties import IntegerProperty, StringProperty
        >>> @CustomObject('x-type-name', [
        ...     ('property1', StringProperty(required=True)),
        ...     ('property2', IntegerProperty()),
        ... ])
        ... class MyNewObjectType():
        ...     def __init__(self, property2=None, **kwargs):
        ...         if property2 and property2 < 10:
        ...             raise ValueError("'property2' is too small.")

    """
    def wrapper(cls):
        _properties = list(itertools.chain.from_iterable([
            [
                ('type', TypeProperty(type, spec_version='2.1')),
                ('spec_version', StringProperty(fixed='2.1')),
                ('id', IDProperty(type, spec_version='2.1')),
                ('created_by_ref', ReferenceProperty(valid_types='identity', spec_version='2.1')),
                ('created', TimestampProperty(default=lambda: NOW, precision='millisecond')),
                ('modified', TimestampProperty(default=lambda: NOW, precision='millisecond')),
            ],
            [x for x in properties if not x[0].startswith('x_')],
            [
                ('revoked', BooleanProperty(default=lambda: False)),
                ('labels', ListProperty(StringProperty)),
                ('confidence', IntegerProperty()),
                ('lang', StringProperty()),
                ('external_references', ListProperty(ExternalReference)),
                ('object_marking_refs', ListProperty(ReferenceProperty(valid_types='marking-definition', spec_version='2.1'))),
                ('granular_markings', ListProperty(GranularMarking)),
            ],
            sorted([x for x in properties if x[0].startswith('x_')], key=lambda x: x[0]),
        ]))
        return _custom_object_builder(cls, type, _properties, '2.1', _DomainObject)

    return wrapper<|MERGE_RESOLUTION|>--- conflicted
+++ resolved
@@ -21,12 +21,7 @@
 from .common import ExternalReference, GranularMarking, KillChainPhase
 
 
-<<<<<<< HEAD
 class AttackPattern(_DomainObject):
-    # TODO: Add link
-=======
-class AttackPattern(STIXDomainObject):
->>>>>>> bbf0f81d
     """For more detailed information on this object's properties, see
     `the STIX 2.1 specification <https://docs.oasis-open.org/cti/stix/v2.1/cs01/stix-v2.1-cs01.html#_4ohsa4pay4h4>`__.
     """
@@ -53,12 +48,7 @@
     ])
 
 
-<<<<<<< HEAD
 class Campaign(_DomainObject):
-    # TODO: Add link
-=======
-class Campaign(STIXDomainObject):
->>>>>>> bbf0f81d
     """For more detailed information on this object's properties, see
     `the STIX 2.1 specification <https://docs.oasis-open.org/cti/stix/v2.1/cs01/stix-v2.1-cs01.html#_vvysvm8mt434>`__.
     """
@@ -97,12 +87,7 @@
             raise ValueError(msg.format(self))
 
 
-<<<<<<< HEAD
 class CourseOfAction(_DomainObject):
-    # TODO: Add link
-=======
-class CourseOfAction(STIXDomainObject):
->>>>>>> bbf0f81d
     """For more detailed information on this object's properties, see
     `the STIX 2.1 specification <https://docs.oasis-open.org/cti/stix/v2.1/cs01/stix-v2.1-cs01.html#_d5yf99f0a230>`__.
     """
@@ -127,12 +112,7 @@
     ])
 
 
-<<<<<<< HEAD
 class Grouping(_DomainObject):
-    # TODO: Add link
-=======
-class Grouping(STIXDomainObject):
->>>>>>> bbf0f81d
     """For more detailed information on this object's properties, see
     `the STIX 2.1 specification <https://docs.oasis-open.org/cti/stix/v2.1/cs01/stix-v2.1-cs01.html#_9e3uldaqqha2>`__.
     """
@@ -159,12 +139,7 @@
     ])
 
 
-<<<<<<< HEAD
 class Identity(_DomainObject):
-    # TODO: Add link
-=======
-class Identity(STIXDomainObject):
->>>>>>> bbf0f81d
     """For more detailed information on this object's properties, see
     `the STIX 2.1 specification <https://docs.oasis-open.org/cti/stix/v2.1/cs01/stix-v2.1-cs01.html#_ru8fmldl2p6w>`__.
     """
@@ -193,12 +168,7 @@
     ])
 
 
-<<<<<<< HEAD
 class Indicator(_DomainObject):
-    # TODO: Add link
-=======
-class Indicator(STIXDomainObject):
->>>>>>> bbf0f81d
     """For more detailed information on this object's properties, see
     `the STIX 2.1 specification <https://docs.oasis-open.org/cti/stix/v2.1/cs01/stix-v2.1-cs01.html#_wfiae74706sw>`__.
     """
@@ -257,12 +227,7 @@
                 raise InvalidValueError(self.__class__, 'pattern', str(errors[0]))
 
 
-<<<<<<< HEAD
 class Infrastructure(_DomainObject):
-    # TODO: Add link
-=======
-class Infrastructure(STIXDomainObject):
->>>>>>> bbf0f81d
     """For more detailed information on this object's properties, see
     `the STIX 2.1 specification <https://docs.oasis-open.org/cti/stix/v2.1/cs01/stix-v2.1-cs01.html#_l2alfbbcmfep>`__.
     """
@@ -302,12 +267,7 @@
             raise ValueError(msg.format(self))
 
 
-<<<<<<< HEAD
 class IntrusionSet(_DomainObject):
-    # TODO: Add link
-=======
-class IntrusionSet(STIXDomainObject):
->>>>>>> bbf0f81d
     """For more detailed information on this object's properties, see
     `the STIX 2.1 specification <https://docs.oasis-open.org/cti/stix/v2.1/cs01/stix-v2.1-cs01.html#_ticprjb32bc4>`__.
     """
@@ -349,12 +309,7 @@
             raise ValueError(msg.format(self))
 
 
-<<<<<<< HEAD
 class Location(_DomainObject):
-    # TODO: Add link
-=======
-class Location(STIXDomainObject):
->>>>>>> bbf0f81d
     """For more detailed information on this object's properties, see
     `the STIX 2.1 specification <https://docs.oasis-open.org/cti/stix/v2.1/cs01/stix-v2.1-cs01.html#_sqez6sri9vtz>`__.
     """
@@ -461,12 +416,7 @@
         return final_url
 
 
-<<<<<<< HEAD
 class Malware(_DomainObject):
-    # TODO: Add link
-=======
-class Malware(STIXDomainObject):
->>>>>>> bbf0f81d
     """For more detailed information on this object's properties, see
     `the STIX 2.1 specification <https://docs.oasis-open.org/cti/stix/v2.1/cs01/stix-v2.1-cs01.html#_gc4ooz6oaz7y>`__.
     """
@@ -518,12 +468,7 @@
             )
 
 
-<<<<<<< HEAD
 class MalwareAnalysis(_DomainObject):
-    # TODO: Add link
-=======
-class MalwareAnalysis(STIXDomainObject):
->>>>>>> bbf0f81d
     """For more detailed information on this object's properties, see
     `the STIX 2.1 specification <https://docs.oasis-open.org/cti/stix/v2.1/cs01/stix-v2.1-cs01.html#_dw67pa20zss5>`__.
     """
@@ -567,12 +512,7 @@
         self._check_at_least_one_property(["result", "analysis_sco_refs"])
 
 
-<<<<<<< HEAD
 class Note(_DomainObject):
-    # TODO: Add link
-=======
-class Note(STIXDomainObject):
->>>>>>> bbf0f81d
     """For more detailed information on this object's properties, see
     `the STIX 2.1 specification <https://docs.oasis-open.org/cti/stix/v2.1/cs01/stix-v2.1-cs01.html#_hr77jvcbs9jk>`__.
     """
@@ -599,12 +539,7 @@
     ])
 
 
-<<<<<<< HEAD
 class ObservedData(_DomainObject):
-    # TODO: Add link
-=======
-class ObservedData(STIXDomainObject):
->>>>>>> bbf0f81d
     """For more detailed information on this object's properties, see
     `the STIX 2.1 specification <https://docs.oasis-open.org/cti/stix/v2.1/cs01/stix-v2.1-cs01.html#_h1590esrzg5f>`__.
     """
@@ -659,12 +594,7 @@
         )
 
 
-<<<<<<< HEAD
 class Opinion(_DomainObject):
-    # TODO: Add link
-=======
-class Opinion(STIXDomainObject):
->>>>>>> bbf0f81d
     """For more detailed information on this object's properties, see
     `the STIX 2.1 specification <https://docs.oasis-open.org/cti/stix/v2.1/cs01/stix-v2.1-cs01.html#_sr2hswmu5t1>`__.
     """
@@ -701,12 +631,7 @@
     ])
 
 
-<<<<<<< HEAD
 class Report(_DomainObject):
-    # TODO: Add link
-=======
-class Report(STIXDomainObject):
->>>>>>> bbf0f81d
     """For more detailed information on this object's properties, see
     `the STIX 2.1 specification <https://docs.oasis-open.org/cti/stix/v2.1/cs01/stix-v2.1-cs01.html#_ha4fpad0r9pf>`__.
     """
@@ -734,12 +659,7 @@
     ])
 
 
-<<<<<<< HEAD
 class ThreatActor(_DomainObject):
-    # TODO: Add link
-=======
-class ThreatActor(STIXDomainObject):
->>>>>>> bbf0f81d
     """For more detailed information on this object's properties, see
     `the STIX 2.1 specification <https://docs.oasis-open.org/cti/stix/v2.1/cs01/stix-v2.1-cs01.html#_2wowmlcbkqst>`__.
     """
@@ -785,12 +705,7 @@
             raise ValueError(msg.format(self))
 
 
-<<<<<<< HEAD
 class Tool(_DomainObject):
-    # TODO: Add link
-=======
-class Tool(STIXDomainObject):
->>>>>>> bbf0f81d
     """For more detailed information on this object's properties, see
     `the STIX 2.1 specification <https://docs.oasis-open.org/cti/stix/v2.1/cs01/stix-v2.1-cs01.html#_m21z3a1f3lou>`__.
     """
@@ -819,12 +734,7 @@
     ])
 
 
-<<<<<<< HEAD
 class Vulnerability(_DomainObject):
-    # TODO: Add link
-=======
-class Vulnerability(STIXDomainObject):
->>>>>>> bbf0f81d
     """For more detailed information on this object's properties, see
     `the STIX 2.1 specification <https://docs.oasis-open.org/cti/stix/v2.1/cs01/stix-v2.1-cs01.html#_d9f0iay06wtx>`__.
     """

--- conflicted
+++ resolved
@@ -30,11 +30,7 @@
         ('type', TypeProperty(_type)),
         ('spec_version', StringProperty(fixed='2.1')),
         ('id', IDProperty(_type, spec_version='2.1')),
-<<<<<<< HEAD
-        ('created_by_ref', ReferenceProperty(type='identity', spec_version='2.1')),
-=======
-        ('created_by_ref', ReferenceProperty(valid_types='identity', spec_version='2.1')),
->>>>>>> c42f42e9
+        ('created_by_ref', ReferenceProperty(valid_types='identity', spec_version='2.1')),
         ('created', TimestampProperty(default=lambda: NOW, precision='millisecond')),
         ('modified', TimestampProperty(default=lambda: NOW, precision='millisecond')),
         ('name', StringProperty(required=True)),
@@ -46,11 +42,7 @@
         ('confidence', IntegerProperty()),
         ('lang', StringProperty()),
         ('external_references', ListProperty(ExternalReference)),
-<<<<<<< HEAD
-        ('object_marking_refs', ListProperty(ReferenceProperty(type='marking-definition', spec_version='2.1'))),
-=======
-        ('object_marking_refs', ListProperty(ReferenceProperty(valid_types='marking-definition', spec_version='2.1'))),
->>>>>>> c42f42e9
+        ('object_marking_refs', ListProperty(ReferenceProperty(valid_types='marking-definition', spec_version='2.1'))),
         ('granular_markings', ListProperty(GranularMarking)),
     ])
 
@@ -66,11 +58,7 @@
         ('type', TypeProperty(_type)),
         ('spec_version', StringProperty(fixed='2.1')),
         ('id', IDProperty(_type, spec_version='2.1')),
-<<<<<<< HEAD
-        ('created_by_ref', ReferenceProperty(type='identity', spec_version='2.1')),
-=======
-        ('created_by_ref', ReferenceProperty(valid_types='identity', spec_version='2.1')),
->>>>>>> c42f42e9
+        ('created_by_ref', ReferenceProperty(valid_types='identity', spec_version='2.1')),
         ('created', TimestampProperty(default=lambda: NOW, precision='millisecond')),
         ('modified', TimestampProperty(default=lambda: NOW, precision='millisecond')),
         ('name', StringProperty(required=True)),
@@ -84,11 +72,7 @@
         ('confidence', IntegerProperty()),
         ('lang', StringProperty()),
         ('external_references', ListProperty(ExternalReference)),
-<<<<<<< HEAD
-        ('object_marking_refs', ListProperty(ReferenceProperty(type='marking-definition', spec_version='2.1'))),
-=======
-        ('object_marking_refs', ListProperty(ReferenceProperty(valid_types='marking-definition', spec_version='2.1'))),
->>>>>>> c42f42e9
+        ('object_marking_refs', ListProperty(ReferenceProperty(valid_types='marking-definition', spec_version='2.1'))),
         ('granular_markings', ListProperty(GranularMarking)),
     ])
 
@@ -114,11 +98,7 @@
         ('type', TypeProperty(_type)),
         ('spec_version', StringProperty(fixed='2.1')),
         ('id', IDProperty(_type, spec_version='2.1')),
-<<<<<<< HEAD
-        ('created_by_ref', ReferenceProperty(type='identity', spec_version='2.1')),
-=======
-        ('created_by_ref', ReferenceProperty(valid_types='identity', spec_version='2.1')),
->>>>>>> c42f42e9
+        ('created_by_ref', ReferenceProperty(valid_types='identity', spec_version='2.1')),
         ('created', TimestampProperty(default=lambda: NOW, precision='millisecond')),
         ('modified', TimestampProperty(default=lambda: NOW, precision='millisecond')),
         ('name', StringProperty(required=True)),
@@ -127,8 +107,6 @@
         ('os_execution_envs', ListProperty(StringProperty)),
         ('action_bin', BinaryProperty()),
         ('action_reference', EmbeddedObjectProperty(ExternalReference)),
-<<<<<<< HEAD
-=======
         ('revoked', BooleanProperty(default=lambda: False)),
         ('labels', ListProperty(StringProperty)),
         ('confidence', IntegerProperty()),
@@ -161,17 +139,12 @@
         ('created', TimestampProperty(default=lambda: NOW, precision='millisecond')),
         ('modified', TimestampProperty(default=lambda: NOW, precision='millisecond')),
         ('created_by_ref', ReferenceProperty(valid_types='identity', spec_version='2.1')),
->>>>>>> c42f42e9
-        ('revoked', BooleanProperty(default=lambda: False)),
-        ('labels', ListProperty(StringProperty)),
-        ('confidence', IntegerProperty()),
-        ('lang', StringProperty()),
-        ('external_references', ListProperty(ExternalReference)),
-<<<<<<< HEAD
-        ('object_marking_refs', ListProperty(ReferenceProperty(type='marking-definition', spec_version='2.1'))),
-=======
-        ('object_marking_refs', ListProperty(ReferenceProperty(valid_types='marking-definition', spec_version='2.1'))),
->>>>>>> c42f42e9
+        ('revoked', BooleanProperty(default=lambda: False)),
+        ('labels', ListProperty(StringProperty)),
+        ('confidence', IntegerProperty()),
+        ('lang', StringProperty()),
+        ('external_references', ListProperty(ExternalReference)),
+        ('object_marking_refs', ListProperty(ReferenceProperty(valid_types='marking-definition', spec_version='2.1'))),
         ('granular_markings', ListProperty(GranularMarking)),
         ('name', StringProperty()),
         ('description', StringProperty()),
@@ -179,42 +152,6 @@
         ('object_refs', ListProperty(ReferenceProperty(invalid_types=[""], spec_version='2.1'), required=True)),
     ])
 
-    def _check_object_constraints(self):
-        super(CourseOfAction, self)._check_object_constraints()
-
-        self._check_mutually_exclusive_properties(
-            ["action_bin", "action_reference"],
-            at_least_one=False,
-        )
-
-
-class Grouping(STIXDomainObject):
-    # TODO: Add link
-    """For more detailed information on this object's properties, see
-    `the STIX 2.1 specification <link here>`__.
-    """
-
-    _type = 'grouping'
-    _properties = OrderedDict([
-        ('type', TypeProperty(_type)),
-        ('spec_version', StringProperty(fixed='2.1')),
-        ('id', IDProperty(_type, spec_version='2.1')),
-        ('created', TimestampProperty(default=lambda: NOW, precision='millisecond')),
-        ('modified', TimestampProperty(default=lambda: NOW, precision='millisecond')),
-        ('created_by_ref', ReferenceProperty(type='identity', spec_version='2.1')),
-        ('revoked', BooleanProperty(default=lambda: False)),
-        ('labels', ListProperty(StringProperty)),
-        ('confidence', IntegerProperty()),
-        ('lang', StringProperty()),
-        ('external_references', ListProperty(ExternalReference)),
-        ('object_marking_refs', ListProperty(ReferenceProperty(type='marking-definition', spec_version='2.1'))),
-        ('granular_markings', ListProperty(GranularMarking)),
-        ('name', StringProperty()),
-        ('description', StringProperty()),
-        ('context', StringProperty(required=True)),
-        ('object_refs', ListProperty(ReferenceProperty)),
-    ])
-
 
 class Identity(STIXDomainObject):
     # TODO: Add link
@@ -227,11 +164,7 @@
         ('type', TypeProperty(_type)),
         ('spec_version', StringProperty(fixed='2.1')),
         ('id', IDProperty(_type, spec_version='2.1')),
-<<<<<<< HEAD
-        ('created_by_ref', ReferenceProperty(type='identity', spec_version='2.1')),
-=======
-        ('created_by_ref', ReferenceProperty(valid_types='identity', spec_version='2.1')),
->>>>>>> c42f42e9
+        ('created_by_ref', ReferenceProperty(valid_types='identity', spec_version='2.1')),
         ('created', TimestampProperty(default=lambda: NOW, precision='millisecond')),
         ('modified', TimestampProperty(default=lambda: NOW, precision='millisecond')),
         ('name', StringProperty(required=True)),
@@ -245,11 +178,7 @@
         ('confidence', IntegerProperty()),
         ('lang', StringProperty()),
         ('external_references', ListProperty(ExternalReference)),
-<<<<<<< HEAD
-        ('object_marking_refs', ListProperty(ReferenceProperty(type='marking-definition', spec_version='2.1'))),
-=======
-        ('object_marking_refs', ListProperty(ReferenceProperty(valid_types='marking-definition', spec_version='2.1'))),
->>>>>>> c42f42e9
+        ('object_marking_refs', ListProperty(ReferenceProperty(valid_types='marking-definition', spec_version='2.1'))),
         ('granular_markings', ListProperty(GranularMarking)),
     ])
 
@@ -265,22 +194,15 @@
         ('type', TypeProperty(_type)),
         ('spec_version', StringProperty(fixed='2.1')),
         ('id', IDProperty(_type, spec_version='2.1')),
-<<<<<<< HEAD
-        ('created_by_ref', ReferenceProperty(type='identity', spec_version='2.1')),
-=======
-        ('created_by_ref', ReferenceProperty(valid_types='identity', spec_version='2.1')),
->>>>>>> c42f42e9
+        ('created_by_ref', ReferenceProperty(valid_types='identity', spec_version='2.1')),
         ('created', TimestampProperty(default=lambda: NOW, precision='millisecond')),
         ('modified', TimestampProperty(default=lambda: NOW, precision='millisecond')),
         ('name', StringProperty()),
         ('description', StringProperty()),
         ('indicator_types', ListProperty(StringProperty, required=True)),
         ('pattern', PatternProperty(required=True)),
-<<<<<<< HEAD
-=======
         ('pattern_type', StringProperty(required=True)),
         ('pattern_version', StringProperty()),
->>>>>>> c42f42e9
         ('valid_from', TimestampProperty(default=lambda: NOW, required=True)),
         ('valid_until', TimestampProperty()),
         ('kill_chain_phases', ListProperty(KillChainPhase)),
@@ -289,11 +211,7 @@
         ('confidence', IntegerProperty()),
         ('lang', StringProperty()),
         ('external_references', ListProperty(ExternalReference)),
-<<<<<<< HEAD
-        ('object_marking_refs', ListProperty(ReferenceProperty(type='marking-definition', spec_version='2.1'))),
-=======
-        ('object_marking_refs', ListProperty(ReferenceProperty(valid_types='marking-definition', spec_version='2.1'))),
->>>>>>> c42f42e9
+        ('object_marking_refs', ListProperty(ReferenceProperty(valid_types='marking-definition', spec_version='2.1'))),
         ('granular_markings', ListProperty(GranularMarking)),
     ])
 
@@ -319,42 +237,27 @@
         ('type', TypeProperty(_type)),
         ('spec_version', StringProperty(fixed='2.1')),
         ('id', IDProperty(_type, spec_version='2.1')),
-<<<<<<< HEAD
-        ('created_by_ref', ReferenceProperty(type='identity', spec_version='2.1')),
-=======
-        ('created_by_ref', ReferenceProperty(valid_types='identity', spec_version='2.1')),
->>>>>>> c42f42e9
-        ('created', TimestampProperty(default=lambda: NOW, precision='millisecond')),
-        ('modified', TimestampProperty(default=lambda: NOW, precision='millisecond')),
-        ('revoked', BooleanProperty(default=lambda: False)),
-        ('labels', ListProperty(StringProperty)),
-        ('confidence', IntegerProperty()),
-        ('lang', StringProperty()),
-        ('external_references', ListProperty(ExternalReference)),
-<<<<<<< HEAD
-        ('object_marking_refs', ListProperty(ReferenceProperty(type='marking-definition', spec_version='2.1'))),
-=======
-        ('object_marking_refs', ListProperty(ReferenceProperty(valid_types='marking-definition', spec_version='2.1'))),
->>>>>>> c42f42e9
+        ('created_by_ref', ReferenceProperty(valid_types='identity', spec_version='2.1')),
+        ('created', TimestampProperty(default=lambda: NOW, precision='millisecond')),
+        ('modified', TimestampProperty(default=lambda: NOW, precision='millisecond')),
+        ('revoked', BooleanProperty(default=lambda: False)),
+        ('labels', ListProperty(StringProperty)),
+        ('confidence', IntegerProperty()),
+        ('lang', StringProperty()),
+        ('external_references', ListProperty(ExternalReference)),
+        ('object_marking_refs', ListProperty(ReferenceProperty(valid_types='marking-definition', spec_version='2.1'))),
         ('granular_markings', ListProperty(GranularMarking)),
         ('name', StringProperty(required=True)),
         ('description', StringProperty()),
         ('infrastructure_types', ListProperty(StringProperty, required=True)),
-<<<<<<< HEAD
-=======
         ('aliases', ListProperty(StringProperty)),
->>>>>>> c42f42e9
         ('kill_chain_phases', ListProperty(KillChainPhase)),
         ('first_seen', TimestampProperty()),
         ('last_seen', TimestampProperty()),
     ])
 
     def _check_object_constraints(self):
-<<<<<<< HEAD
-        super(self.__class__, self)._check_object_constraints()
-=======
         super(Infrastructure, self)._check_object_constraints()
->>>>>>> c42f42e9
 
         first_seen = self.get('first_seen')
         last_seen = self.get('last_seen')
@@ -375,11 +278,7 @@
         ('type', TypeProperty(_type)),
         ('spec_version', StringProperty(fixed='2.1')),
         ('id', IDProperty(_type, spec_version='2.1')),
-<<<<<<< HEAD
-        ('created_by_ref', ReferenceProperty(type='identity', spec_version='2.1')),
-=======
-        ('created_by_ref', ReferenceProperty(valid_types='identity', spec_version='2.1')),
->>>>>>> c42f42e9
+        ('created_by_ref', ReferenceProperty(valid_types='identity', spec_version='2.1')),
         ('created', TimestampProperty(default=lambda: NOW, precision='millisecond')),
         ('modified', TimestampProperty(default=lambda: NOW, precision='millisecond')),
         ('name', StringProperty(required=True)),
@@ -396,11 +295,7 @@
         ('confidence', IntegerProperty()),
         ('lang', StringProperty()),
         ('external_references', ListProperty(ExternalReference)),
-<<<<<<< HEAD
-        ('object_marking_refs', ListProperty(ReferenceProperty(type='marking-definition', spec_version='2.1'))),
-=======
-        ('object_marking_refs', ListProperty(ReferenceProperty(valid_types='marking-definition', spec_version='2.1'))),
->>>>>>> c42f42e9
+        ('object_marking_refs', ListProperty(ReferenceProperty(valid_types='marking-definition', spec_version='2.1'))),
         ('granular_markings', ListProperty(GranularMarking)),
     ])
 
@@ -426,11 +321,7 @@
         ('type', TypeProperty(_type)),
         ('spec_version', StringProperty(fixed='2.1')),
         ('id', IDProperty(_type, spec_version='2.1')),
-<<<<<<< HEAD
-        ('created_by_ref', ReferenceProperty(type='identity', spec_version='2.1')),
-=======
-        ('created_by_ref', ReferenceProperty(valid_types='identity', spec_version='2.1')),
->>>>>>> c42f42e9
+        ('created_by_ref', ReferenceProperty(valid_types='identity', spec_version='2.1')),
         ('created', TimestampProperty(default=lambda: NOW, precision='millisecond')),
         ('modified', TimestampProperty(default=lambda: NOW, precision='millisecond')),
         ('name', StringProperty()),
@@ -449,11 +340,7 @@
         ('confidence', IntegerProperty()),
         ('lang', StringProperty()),
         ('external_references', ListProperty(ExternalReference)),
-<<<<<<< HEAD
-        ('object_marking_refs', ListProperty(ReferenceProperty(type='marking-definition', spec_version='2.1'))),
-=======
-        ('object_marking_refs', ListProperty(ReferenceProperty(valid_types='marking-definition', spec_version='2.1'))),
->>>>>>> c42f42e9
+        ('object_marking_refs', ListProperty(ReferenceProperty(valid_types='marking-definition', spec_version='2.1'))),
         ('granular_markings', ListProperty(GranularMarking)),
     ])
 
@@ -542,11 +429,7 @@
         ('type', TypeProperty(_type)),
         ('spec_version', StringProperty(fixed='2.1')),
         ('id', IDProperty(_type, spec_version='2.1')),
-<<<<<<< HEAD
-        ('created_by_ref', ReferenceProperty(type='identity', spec_version='2.1')),
-=======
-        ('created_by_ref', ReferenceProperty(valid_types='identity', spec_version='2.1')),
->>>>>>> c42f42e9
+        ('created_by_ref', ReferenceProperty(valid_types='identity', spec_version='2.1')),
         ('created', TimestampProperty(default=lambda: NOW, precision='millisecond')),
         ('modified', TimestampProperty(default=lambda: NOW, precision='millisecond')),
         ('name', StringProperty()),
@@ -561,75 +444,17 @@
         ('architecture_execution_envs', ListProperty(StringProperty)),
         ('implementation_languages', ListProperty(StringProperty)),
         ('capabilities', ListProperty(StringProperty)),
-<<<<<<< HEAD
-        ('sample_refs', ListProperty(ReferenceProperty(spec_version='2.1'))),
-        ('revoked', BooleanProperty(default=lambda: False)),
-        ('labels', ListProperty(StringProperty)),
-        ('confidence', IntegerProperty()),
-        ('lang', StringProperty()),
-        ('external_references', ListProperty(ExternalReference)),
-        ('object_marking_refs', ListProperty(ReferenceProperty(type='marking-definition', spec_version='2.1'))),
-        ('granular_markings', ListProperty(GranularMarking)),
-    ])
-
-    def _check_object_constraints(self):
-        super(self.__class__, self)._check_object_constraints()
-
-        first_seen = self.get('first_seen')
-        last_seen = self.get('last_seen')
-
-        if first_seen and last_seen and last_seen < first_seen:
-            msg = "{0.id} 'last_seen' must be greater than or equal to 'first_seen'"
-            raise ValueError(msg.format(self))
-
-
-class MalwareAnalysis(STIXDomainObject):
-    # TODO: Add link
-    """For more detailed information on this object's properties, see
-    `the STIX 2.1 specification <link here>`__.
-    """
-
-    _type = 'malware-analysis'
-    _properties = OrderedDict([
-        ('type', TypeProperty(_type)),
-        ('spec_version', StringProperty(fixed='2.1')),
-        ('id', IDProperty(_type, spec_version='2.1')),
-        ('created', TimestampProperty(default=lambda: NOW, precision='millisecond')),
-        ('modified', TimestampProperty(default=lambda: NOW, precision='millisecond')),
-        ('created_by_ref', ReferenceProperty(type='identity', spec_version='2.1')),
-=======
         ('sample_refs', ListProperty(ReferenceProperty(valid_types=['artifact', 'file'], spec_version='2.1'))),
->>>>>>> c42f42e9
-        ('revoked', BooleanProperty(default=lambda: False)),
-        ('labels', ListProperty(StringProperty)),
-        ('confidence', IntegerProperty()),
-        ('lang', StringProperty()),
-        ('external_references', ListProperty(ExternalReference)),
-<<<<<<< HEAD
-        ('object_marking_refs', ListProperty(ReferenceProperty(type='marking-definition', spec_version='2.1'))),
-=======
-        ('object_marking_refs', ListProperty(ReferenceProperty(valid_types='marking-definition', spec_version='2.1'))),
->>>>>>> c42f42e9
-        ('granular_markings', ListProperty(GranularMarking)),
-        ('product', StringProperty(required=True)),
-        ('version', StringProperty()),
-        ('host_vm_ref', ReferenceProperty(type='software', spec_version='2.1')),
-        ('operating_system_ref', ReferenceProperty(type='software', spec_version='2.1')),
-        ('installed_software_refs', ListProperty(ReferenceProperty(type='software', spec_version='2.1'))),
-        ('configuration_version', StringProperty()),
-        ('module', StringProperty()),
-        ('analysis_engine_version', StringProperty()),
-        ('analysis_definition_version', StringProperty()),
-        ('submitted', TimestampProperty()),
-        ('analysis_started', TimestampProperty()),
-        ('analysis_ended', TimestampProperty()),
-        ('av_result', StringProperty()),
-        ('analysis_sco_refs', ListProperty(ReferenceProperty(spec_version='2.1'))),
-    ])
-
-    def _check_object_constraints(self):
-<<<<<<< HEAD
-=======
+        ('revoked', BooleanProperty(default=lambda: False)),
+        ('labels', ListProperty(StringProperty)),
+        ('confidence', IntegerProperty()),
+        ('lang', StringProperty()),
+        ('external_references', ListProperty(ExternalReference)),
+        ('object_marking_refs', ListProperty(ReferenceProperty(valid_types='marking-definition', spec_version='2.1'))),
+        ('granular_markings', ListProperty(GranularMarking)),
+    ])
+
+    def _check_object_constraints(self):
         super(Malware, self)._check_object_constraints()
 
         first_seen = self.get('first_seen')
@@ -684,7 +509,6 @@
     ])
 
     def _check_object_constraints(self):
->>>>>>> c42f42e9
         super(MalwareAnalysis, self)._check_object_constraints()
 
         self._check_at_least_one_property(["av_result", "analysis_sco_refs"])
@@ -701,11 +525,7 @@
         ('type', TypeProperty(_type)),
         ('spec_version', StringProperty(fixed='2.1')),
         ('id', IDProperty(_type, spec_version='2.1')),
-<<<<<<< HEAD
-        ('created_by_ref', ReferenceProperty(type='identity', spec_version='2.1')),
-=======
-        ('created_by_ref', ReferenceProperty(valid_types='identity', spec_version='2.1')),
->>>>>>> c42f42e9
+        ('created_by_ref', ReferenceProperty(valid_types='identity', spec_version='2.1')),
         ('created', TimestampProperty(default=lambda: NOW, precision='millisecond')),
         ('modified', TimestampProperty(default=lambda: NOW, precision='millisecond')),
         ('abstract', StringProperty()),
@@ -717,11 +537,7 @@
         ('confidence', IntegerProperty()),
         ('lang', StringProperty()),
         ('external_references', ListProperty(ExternalReference)),
-<<<<<<< HEAD
-        ('object_marking_refs', ListProperty(ReferenceProperty(type='marking-definition', spec_version='2.1'))),
-=======
-        ('object_marking_refs', ListProperty(ReferenceProperty(valid_types='marking-definition', spec_version='2.1'))),
->>>>>>> c42f42e9
+        ('object_marking_refs', ListProperty(ReferenceProperty(valid_types='marking-definition', spec_version='2.1'))),
         ('granular_markings', ListProperty(GranularMarking)),
     ])
 
@@ -737,32 +553,20 @@
         ('type', TypeProperty(_type)),
         ('spec_version', StringProperty(fixed='2.1')),
         ('id', IDProperty(_type, spec_version='2.1')),
-<<<<<<< HEAD
-        ('created_by_ref', ReferenceProperty(type='identity', spec_version='2.1')),
-=======
-        ('created_by_ref', ReferenceProperty(valid_types='identity', spec_version='2.1')),
->>>>>>> c42f42e9
+        ('created_by_ref', ReferenceProperty(valid_types='identity', spec_version='2.1')),
         ('created', TimestampProperty(default=lambda: NOW, precision='millisecond')),
         ('modified', TimestampProperty(default=lambda: NOW, precision='millisecond')),
         ('first_observed', TimestampProperty(required=True)),
         ('last_observed', TimestampProperty(required=True)),
         ('number_observed', IntegerProperty(min=1, max=999999999, required=True)),
         ('objects', ObservableProperty(spec_version='2.1')),
-<<<<<<< HEAD
-        ('object_refs', ListProperty(ReferenceProperty(spec_version="2.1"))),
-=======
         ('object_refs', ListProperty(ReferenceProperty(valid_types="only_SCO_&_SRO", spec_version="2.1"))),
->>>>>>> c42f42e9
-        ('revoked', BooleanProperty(default=lambda: False)),
-        ('labels', ListProperty(StringProperty)),
-        ('confidence', IntegerProperty()),
-        ('lang', StringProperty()),
-        ('external_references', ListProperty(ExternalReference)),
-<<<<<<< HEAD
-        ('object_marking_refs', ListProperty(ReferenceProperty(type='marking-definition', spec_version='2.1'))),
-=======
-        ('object_marking_refs', ListProperty(ReferenceProperty(valid_types='marking-definition', spec_version='2.1'))),
->>>>>>> c42f42e9
+        ('revoked', BooleanProperty(default=lambda: False)),
+        ('labels', ListProperty(StringProperty)),
+        ('confidence', IntegerProperty()),
+        ('lang', StringProperty()),
+        ('external_references', ListProperty(ExternalReference)),
+        ('object_marking_refs', ListProperty(ReferenceProperty(valid_types='marking-definition', spec_version='2.1'))),
         ('granular_markings', ListProperty(GranularMarking)),
     ])
 
@@ -780,11 +584,7 @@
         super(ObservedData, self).__init__(*args, **kwargs)
 
     def _check_object_constraints(self):
-<<<<<<< HEAD
-        super(self.__class__, self)._check_object_constraints()
-=======
         super(ObservedData, self)._check_object_constraints()
->>>>>>> c42f42e9
 
         first_observed = self.get('first_observed')
         last_observed = self.get('last_observed')
@@ -809,11 +609,7 @@
         ('type', TypeProperty(_type)),
         ('spec_version', StringProperty(fixed='2.1')),
         ('id', IDProperty(_type, spec_version='2.1')),
-<<<<<<< HEAD
-        ('created_by_ref', ReferenceProperty(type='identity', spec_version='2.1')),
-=======
-        ('created_by_ref', ReferenceProperty(valid_types='identity', spec_version='2.1')),
->>>>>>> c42f42e9
+        ('created_by_ref', ReferenceProperty(valid_types='identity', spec_version='2.1')),
         ('created', TimestampProperty(default=lambda: NOW, precision='millisecond')),
         ('modified', TimestampProperty(default=lambda: NOW, precision='millisecond')),
         ('explanation', StringProperty()),
@@ -835,11 +631,7 @@
         ('confidence', IntegerProperty()),
         ('lang', StringProperty()),
         ('external_references', ListProperty(ExternalReference)),
-<<<<<<< HEAD
-        ('object_marking_refs', ListProperty(ReferenceProperty(type='marking-definition', spec_version='2.1'))),
-=======
-        ('object_marking_refs', ListProperty(ReferenceProperty(valid_types='marking-definition', spec_version='2.1'))),
->>>>>>> c42f42e9
+        ('object_marking_refs', ListProperty(ReferenceProperty(valid_types='marking-definition', spec_version='2.1'))),
         ('granular_markings', ListProperty(GranularMarking)),
     ])
 
@@ -855,11 +647,7 @@
         ('type', TypeProperty(_type)),
         ('spec_version', StringProperty(fixed='2.1')),
         ('id', IDProperty(_type, spec_version='2.1')),
-<<<<<<< HEAD
-        ('created_by_ref', ReferenceProperty(type='identity', spec_version='2.1')),
-=======
-        ('created_by_ref', ReferenceProperty(valid_types='identity', spec_version='2.1')),
->>>>>>> c42f42e9
+        ('created_by_ref', ReferenceProperty(valid_types='identity', spec_version='2.1')),
         ('created', TimestampProperty(default=lambda: NOW, precision='millisecond')),
         ('modified', TimestampProperty(default=lambda: NOW, precision='millisecond')),
         ('name', StringProperty(required=True)),
@@ -872,11 +660,7 @@
         ('confidence', IntegerProperty()),
         ('lang', StringProperty()),
         ('external_references', ListProperty(ExternalReference)),
-<<<<<<< HEAD
-        ('object_marking_refs', ListProperty(ReferenceProperty(type='marking-definition', spec_version='2.1'))),
-=======
-        ('object_marking_refs', ListProperty(ReferenceProperty(valid_types='marking-definition', spec_version='2.1'))),
->>>>>>> c42f42e9
+        ('object_marking_refs', ListProperty(ReferenceProperty(valid_types='marking-definition', spec_version='2.1'))),
         ('granular_markings', ListProperty(GranularMarking)),
     ])
 
@@ -892,11 +676,7 @@
         ('type', TypeProperty(_type)),
         ('spec_version', StringProperty(fixed='2.1')),
         ('id', IDProperty(_type, spec_version='2.1')),
-<<<<<<< HEAD
-        ('created_by_ref', ReferenceProperty(type='identity', spec_version='2.1')),
-=======
-        ('created_by_ref', ReferenceProperty(valid_types='identity', spec_version='2.1')),
->>>>>>> c42f42e9
+        ('created_by_ref', ReferenceProperty(valid_types='identity', spec_version='2.1')),
         ('created', TimestampProperty(default=lambda: NOW, precision='millisecond')),
         ('modified', TimestampProperty(default=lambda: NOW, precision='millisecond')),
         ('name', StringProperty(required=True)),
@@ -917,11 +697,7 @@
         ('confidence', IntegerProperty()),
         ('lang', StringProperty()),
         ('external_references', ListProperty(ExternalReference)),
-<<<<<<< HEAD
-        ('object_marking_refs', ListProperty(ReferenceProperty(type='marking-definition', spec_version='2.1'))),
-=======
-        ('object_marking_refs', ListProperty(ReferenceProperty(valid_types='marking-definition', spec_version='2.1'))),
->>>>>>> c42f42e9
+        ('object_marking_refs', ListProperty(ReferenceProperty(valid_types='marking-definition', spec_version='2.1'))),
         ('granular_markings', ListProperty(GranularMarking)),
     ])
 
@@ -947,11 +723,7 @@
         ('type', TypeProperty(_type)),
         ('spec_version', StringProperty(fixed='2.1')),
         ('id', IDProperty(_type, spec_version='2.1')),
-<<<<<<< HEAD
-        ('created_by_ref', ReferenceProperty(type='identity', spec_version='2.1')),
-=======
-        ('created_by_ref', ReferenceProperty(valid_types='identity', spec_version='2.1')),
->>>>>>> c42f42e9
+        ('created_by_ref', ReferenceProperty(valid_types='identity', spec_version='2.1')),
         ('created', TimestampProperty(default=lambda: NOW, precision='millisecond')),
         ('modified', TimestampProperty(default=lambda: NOW, precision='millisecond')),
         ('name', StringProperty(required=True)),
@@ -965,11 +737,7 @@
         ('confidence', IntegerProperty()),
         ('lang', StringProperty()),
         ('external_references', ListProperty(ExternalReference)),
-<<<<<<< HEAD
-        ('object_marking_refs', ListProperty(ReferenceProperty(type='marking-definition', spec_version='2.1'))),
-=======
-        ('object_marking_refs', ListProperty(ReferenceProperty(valid_types='marking-definition', spec_version='2.1'))),
->>>>>>> c42f42e9
+        ('object_marking_refs', ListProperty(ReferenceProperty(valid_types='marking-definition', spec_version='2.1'))),
         ('granular_markings', ListProperty(GranularMarking)),
     ])
 
@@ -985,25 +753,17 @@
         ('type', TypeProperty(_type)),
         ('spec_version', StringProperty(fixed='2.1')),
         ('id', IDProperty(_type, spec_version='2.1')),
-<<<<<<< HEAD
-        ('created_by_ref', ReferenceProperty(type='identity', spec_version='2.1')),
-=======
-        ('created_by_ref', ReferenceProperty(valid_types='identity', spec_version='2.1')),
->>>>>>> c42f42e9
-        ('created', TimestampProperty(default=lambda: NOW, precision='millisecond')),
-        ('modified', TimestampProperty(default=lambda: NOW, precision='millisecond')),
-        ('name', StringProperty(required=True)),
-        ('description', StringProperty()),
-        ('revoked', BooleanProperty(default=lambda: False)),
-        ('labels', ListProperty(StringProperty)),
-        ('confidence', IntegerProperty()),
-        ('lang', StringProperty()),
-        ('external_references', ListProperty(ExternalReference)),
-<<<<<<< HEAD
-        ('object_marking_refs', ListProperty(ReferenceProperty(type='marking-definition', spec_version='2.1'))),
-=======
-        ('object_marking_refs', ListProperty(ReferenceProperty(valid_types='marking-definition', spec_version='2.1'))),
->>>>>>> c42f42e9
+        ('created_by_ref', ReferenceProperty(valid_types='identity', spec_version='2.1')),
+        ('created', TimestampProperty(default=lambda: NOW, precision='millisecond')),
+        ('modified', TimestampProperty(default=lambda: NOW, precision='millisecond')),
+        ('name', StringProperty(required=True)),
+        ('description', StringProperty()),
+        ('revoked', BooleanProperty(default=lambda: False)),
+        ('labels', ListProperty(StringProperty)),
+        ('confidence', IntegerProperty()),
+        ('lang', StringProperty()),
+        ('external_references', ListProperty(ExternalReference)),
+        ('object_marking_refs', ListProperty(ReferenceProperty(valid_types='marking-definition', spec_version='2.1'))),
         ('granular_markings', ListProperty(GranularMarking)),
     ])
 
@@ -1043,11 +803,7 @@
                 ('type', TypeProperty(type)),
                 ('spec_version', StringProperty(fixed='2.1')),
                 ('id', IDProperty(type, spec_version='2.1')),
-<<<<<<< HEAD
-                ('created_by_ref', ReferenceProperty(type='identity', spec_version='2.1')),
-=======
                 ('created_by_ref', ReferenceProperty(valid_types='identity', spec_version='2.1')),
->>>>>>> c42f42e9
                 ('created', TimestampProperty(default=lambda: NOW, precision='millisecond')),
                 ('modified', TimestampProperty(default=lambda: NOW, precision='millisecond')),
             ],
@@ -1058,11 +814,7 @@
                 ('confidence', IntegerProperty()),
                 ('lang', StringProperty()),
                 ('external_references', ListProperty(ExternalReference)),
-<<<<<<< HEAD
-                ('object_marking_refs', ListProperty(ReferenceProperty(type='marking-definition', spec_version='2.1'))),
-=======
                 ('object_marking_refs', ListProperty(ReferenceProperty(valid_types='marking-definition', spec_version='2.1'))),
->>>>>>> c42f42e9
                 ('granular_markings', ListProperty(GranularMarking)),
             ],
             sorted([x for x in properties if x[0].startswith('x_')], key=lambda x: x[0]),

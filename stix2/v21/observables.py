"""STIX 2.1 Cyber Observable Objects.

Embedded observable object types, such as Email MIME Component, which is
embedded in Email Message objects, inherit from ``_STIXBase21`` instead of
_Observable and do not have a ``_type`` attribute.
"""

from collections import OrderedDict
import itertools

from ..custom import _custom_extension_builder, _custom_observable_builder
from ..exceptions import AtLeastOnePropertyError, DependentPropertiesError
from ..properties import (
    BinaryProperty, BooleanProperty, DictionaryProperty,
    EmbeddedObjectProperty, EnumProperty, ExtensionsProperty, FloatProperty,
    HashesProperty, HexProperty, IDProperty, IntegerProperty, ListProperty,
    ReferenceProperty, StringProperty, TimestampProperty, TypeProperty,
)
from .base import _Extension, _Observable, _STIXBase21
from .common import GranularMarking


class Artifact(_Observable):
    """For more detailed information on this object's properties, see
    `the STIX 2.1 specification <https://docs.oasis-open.org/cti/stix/v2.1/cs01/stix-v2.1-cs01.html#_rqwyxo6gp7cv>`__.
    """

    _type = 'artifact'
    _properties = OrderedDict([
        ('type', TypeProperty(_type, spec_version='2.1')),
        ('spec_version', StringProperty(fixed='2.1')),
        ('id', IDProperty(_type, spec_version='2.1')),
        ('mime_type', StringProperty()),
        ('payload_bin', BinaryProperty()),
        ('url', StringProperty()),
        ('hashes', HashesProperty(spec_version='2.1')),
        ('encryption_algorithm', StringProperty()),
        ('decryption_key', StringProperty()),
        ('object_marking_refs', ListProperty(ReferenceProperty(valid_types='marking-definition', spec_version='2.1'))),
        ('granular_markings', ListProperty(GranularMarking)),
        ('defanged', BooleanProperty(default=lambda: False)),
<<<<<<< HEAD
        ('extensions', ExtensionsProperty(spec_version='2.1')),
=======
        ('extensions', ExtensionsProperty(spec_version='2.1', enclosing_type=_type)),
>>>>>>> 0866df05
    ])
    _id_contributing_properties = ["hashes", "payload_bin"]

    def _check_object_constraints(self):
        super(Artifact, self)._check_object_constraints()
        self._check_mutually_exclusive_properties(['payload_bin', 'url'])
        self._check_properties_dependency(['hashes'], ['url'])


class AutonomousSystem(_Observable):
    """For more detailed information on this object's properties, see
    `the STIX 2.1 specification <https://docs.oasis-open.org/cti/stix/v2.1/cs01/stix-v2.1-cs01.html#_bxebwa6l91fb>`__.
    """

    _type = 'autonomous-system'
    _properties = OrderedDict([
        ('type', TypeProperty(_type, spec_version='2.1')),
        ('spec_version', StringProperty(fixed='2.1')),
        ('id', IDProperty(_type, spec_version='2.1')),
        ('number', IntegerProperty(required=True)),
        ('name', StringProperty()),
        ('rir', StringProperty()),
        ('object_marking_refs', ListProperty(ReferenceProperty(valid_types='marking-definition', spec_version='2.1'))),
        ('granular_markings', ListProperty(GranularMarking)),
        ('defanged', BooleanProperty(default=lambda: False)),
<<<<<<< HEAD
        ('extensions', ExtensionsProperty(spec_version='2.1')),
=======
        ('extensions', ExtensionsProperty(spec_version='2.1', enclosing_type=_type)),
>>>>>>> 0866df05
    ])
    _id_contributing_properties = ["number"]


class Directory(_Observable):
    """For more detailed information on this object's properties, see
    `the STIX 2.1 specification <https://docs.oasis-open.org/cti/stix/v2.1/cs01/stix-v2.1-cs01.html#_vhpkn06q7fvl>`__.
    """

    _type = 'directory'
    _properties = OrderedDict([
        ('type', TypeProperty(_type, spec_version='2.1')),
        ('spec_version', StringProperty(fixed='2.1')),
        ('id', IDProperty(_type, spec_version='2.1')),
        ('path', StringProperty(required=True)),
        ('path_enc', StringProperty()),
        # these are not the created/modified timestamps of the object itself
        ('ctime', TimestampProperty()),
        ('mtime', TimestampProperty()),
        ('atime', TimestampProperty()),
        ('contains_refs', ListProperty(ReferenceProperty(valid_types=['file', 'directory'], spec_version='2.1'))),
        ('object_marking_refs', ListProperty(ReferenceProperty(valid_types='marking-definition', spec_version='2.1'))),
        ('granular_markings', ListProperty(GranularMarking)),
        ('defanged', BooleanProperty(default=lambda: False)),
<<<<<<< HEAD
        ('extensions', ExtensionsProperty(spec_version='2.1')),
=======
        ('extensions', ExtensionsProperty(spec_version='2.1', enclosing_type=_type)),
>>>>>>> 0866df05
    ])
    _id_contributing_properties = ["path"]


class DomainName(_Observable):
    """For more detailed information on this object's properties, see
    `the STIX 2.1 specification <https://docs.oasis-open.org/cti/stix/v2.1/cs01/stix-v2.1-cs01.html#_i2zf5h7vnrd9>`__.
    """

    _type = 'domain-name'
    _properties = OrderedDict([
        ('type', TypeProperty(_type, spec_version='2.1')),
        ('spec_version', StringProperty(fixed='2.1')),
        ('id', IDProperty(_type, spec_version='2.1')),
        ('value', StringProperty(required=True)),
        ('resolves_to_refs', ListProperty(ReferenceProperty(valid_types=['ipv4-addr', 'ipv6-addr', 'domain-name'], spec_version='2.1'))),
        ('object_marking_refs', ListProperty(ReferenceProperty(valid_types='marking-definition', spec_version='2.1'))),
        ('granular_markings', ListProperty(GranularMarking)),
        ('defanged', BooleanProperty(default=lambda: False)),
<<<<<<< HEAD
        ('extensions', ExtensionsProperty(spec_version='2.1')),
=======
        ('extensions', ExtensionsProperty(spec_version='2.1', enclosing_type=_type)),
>>>>>>> 0866df05
    ])
    _id_contributing_properties = ["value"]


class EmailAddress(_Observable):
    """For more detailed information on this object's properties, see
    `the STIX 2.1 specification <https://docs.oasis-open.org/cti/stix/v2.1/cs01/stix-v2.1-cs01.html#_am7srelb9c14>`__.
    """

    _type = 'email-addr'
    _properties = OrderedDict([
        ('type', TypeProperty(_type, spec_version='2.1')),
        ('spec_version', StringProperty(fixed='2.1')),
        ('id', IDProperty(_type, spec_version='2.1')),
        ('value', StringProperty(required=True)),
        ('display_name', StringProperty()),
        ('belongs_to_ref', ReferenceProperty(valid_types='user-account', spec_version='2.1')),
        ('object_marking_refs', ListProperty(ReferenceProperty(valid_types='marking-definition', spec_version='2.1'))),
        ('granular_markings', ListProperty(GranularMarking)),
        ('defanged', BooleanProperty(default=lambda: False)),
<<<<<<< HEAD
        ('extensions', ExtensionsProperty(spec_version='2.1')),
=======
        ('extensions', ExtensionsProperty(spec_version='2.1', enclosing_type=_type)),
>>>>>>> 0866df05
    ])
    _id_contributing_properties = ["value"]


class EmailMIMEComponent(_STIXBase21):
    """For more detailed information on this object's properties, see
    `the STIX 2.1 specification <https://docs.oasis-open.org/cti/stix/v2.1/cs01/stix-v2.1-cs01.html#_kzv52qqc0xw1>`__.
    """

    _properties = OrderedDict([
        ('body', StringProperty()),
        ('body_raw_ref', ReferenceProperty(valid_types=['artifact', 'file'], spec_version='2.1')),
        ('content_type', StringProperty()),
        ('content_disposition', StringProperty()),
    ])

    def _check_object_constraints(self):
        super(EmailMIMEComponent, self)._check_object_constraints()
        self._check_at_least_one_property(['body', 'body_raw_ref'])


class EmailMessage(_Observable):
    """For more detailed information on this object's properties, see
    `the STIX 2.1 specification <https://docs.oasis-open.org/cti/stix/v2.1/cs01/stix-v2.1-cs01.html#_loz634bn09om>`__.
    """

    _type = 'email-message'
    _properties = OrderedDict([
        ('type', TypeProperty(_type, spec_version='2.1')),
        ('spec_version', StringProperty(fixed='2.1')),
        ('id', IDProperty(_type, spec_version='2.1')),
        ('is_multipart', BooleanProperty(required=True)),
        ('date', TimestampProperty()),
        ('content_type', StringProperty()),
        ('from_ref', ReferenceProperty(valid_types='email-addr', spec_version='2.1')),
        ('sender_ref', ReferenceProperty(valid_types='email-addr', spec_version='2.1')),
        ('to_refs', ListProperty(ReferenceProperty(valid_types='email-addr', spec_version='2.1'))),
        ('cc_refs', ListProperty(ReferenceProperty(valid_types='email-addr', spec_version='2.1'))),
        ('bcc_refs', ListProperty(ReferenceProperty(valid_types='email-addr', spec_version='2.1'))),
        ('message_id', StringProperty()),
        ('subject', StringProperty()),
        ('received_lines', ListProperty(StringProperty)),
        ('additional_header_fields', DictionaryProperty(spec_version='2.1')),
        ('body', StringProperty()),
        ('body_multipart', ListProperty(EmbeddedObjectProperty(type=EmailMIMEComponent))),
        ('raw_email_ref', ReferenceProperty(valid_types='artifact', spec_version='2.1')),
        ('object_marking_refs', ListProperty(ReferenceProperty(valid_types='marking-definition', spec_version='2.1'))),
        ('granular_markings', ListProperty(GranularMarking)),
        ('defanged', BooleanProperty(default=lambda: False)),
<<<<<<< HEAD
        ('extensions', ExtensionsProperty(spec_version='2.1')),
=======
        ('extensions', ExtensionsProperty(spec_version='2.1', enclosing_type=_type)),
>>>>>>> 0866df05
    ])
    _id_contributing_properties = ["from_ref", "subject", "body"]

    def _check_object_constraints(self):
        super(EmailMessage, self)._check_object_constraints()
        self._check_properties_dependency(['is_multipart'], ['body_multipart'])
        if self.get('is_multipart') is True and self.get('body'):
            # 'body' MAY only be used if is_multipart is false.
            raise DependentPropertiesError(self.__class__, [('is_multipart', 'body')])


class ArchiveExt(_Extension):
    """For more detailed information on this object's properties, see
    `the STIX 2.1 specification <https://docs.oasis-open.org/cti/stix/v2.1/cs01/stix-v2.1-cs01.html#_mm25z9wuw4tr>`__.
    """

    _type = 'archive-ext'
    _properties = OrderedDict([
        ('contains_refs', ListProperty(ReferenceProperty(valid_types=['file', 'directory'], spec_version='2.1'), required=True)),
        ('comment', StringProperty()),
    ])


class AlternateDataStream(_STIXBase21):
    """For more detailed information on this object's properties, see
    `the STIX 2.1 specification <https://docs.oasis-open.org/cti/stix/v2.1/cs01/stix-v2.1-cs01.html#_nbqgazg6fsma>`__.
    """

    _properties = OrderedDict([
        ('name', StringProperty(required=True)),
        ('hashes', HashesProperty(spec_version='2.1')),
        ('size', IntegerProperty()),
    ])


class NTFSExt(_Extension):
    """For more detailed information on this object's properties, see
    `the STIX 2.1 specification <https://docs.oasis-open.org/cti/stix/v2.1/cs01/stix-v2.1-cs01.html#_tb77nk1g3y6f>`__.
    """

    _type = 'ntfs-ext'
    _properties = OrderedDict([
        ('sid', StringProperty()),
        ('alternate_data_streams', ListProperty(EmbeddedObjectProperty(type=AlternateDataStream))),
    ])


class PDFExt(_Extension):
    """For more detailed information on this object's properties, see
    `the STIX 2.1 specification <https://docs.oasis-open.org/cti/stix/v2.1/cs01/stix-v2.1-cs01.html#_30hzxqrmkg8w>`__.
    """

    _type = 'pdf-ext'
    _properties = OrderedDict([
        ('version', StringProperty()),
        ('is_optimized', BooleanProperty()),
        ('document_info_dict', DictionaryProperty(spec_version='2.1')),
        ('pdfid0', StringProperty()),
        ('pdfid1', StringProperty()),
    ])


class RasterImageExt(_Extension):
    """For more detailed information on this object's properties, see
    `the STIX 2.1 specification <https://docs.oasis-open.org/cti/stix/v2.1/cs01/stix-v2.1-cs01.html#_20mnz0u5ppxr>`__.
    """

    _type = 'raster-image-ext'
    _properties = OrderedDict([
        ('image_height', IntegerProperty()),
        ('image_width', IntegerProperty()),
        ('bits_per_pixel', IntegerProperty()),
        ('exif_tags', DictionaryProperty(spec_version='2.1')),
    ])


class WindowsPEOptionalHeaderType(_STIXBase21):
    """For more detailed information on this object's properties, see
    `the STIX 2.1 specification <https://docs.oasis-open.org/cti/stix/v2.1/cs01/stix-v2.1-cs01.html#_wyp5qdc2wugy>`__.
    """

    _properties = OrderedDict([
        ('magic_hex', HexProperty()),
        ('major_linker_version', IntegerProperty()),
        ('minor_linker_version', IntegerProperty()),
        ('size_of_code', IntegerProperty(min=0)),
        ('size_of_initialized_data', IntegerProperty(min=0)),
        ('size_of_uninitialized_data', IntegerProperty(min=0)),
        ('address_of_entry_point', IntegerProperty()),
        ('base_of_code', IntegerProperty()),
        ('base_of_data', IntegerProperty()),
        ('image_base', IntegerProperty()),
        ('section_alignment', IntegerProperty()),
        ('file_alignment', IntegerProperty()),
        ('major_os_version', IntegerProperty()),
        ('minor_os_version', IntegerProperty()),
        ('major_image_version', IntegerProperty()),
        ('minor_image_version', IntegerProperty()),
        ('major_subsystem_version', IntegerProperty()),
        ('minor_subsystem_version', IntegerProperty()),
        ('win32_version_value_hex', HexProperty()),
        ('size_of_image', IntegerProperty(min=0)),
        ('size_of_headers', IntegerProperty(min=0)),
        ('checksum_hex', HexProperty()),
        ('subsystem_hex', HexProperty()),
        ('dll_characteristics_hex', HexProperty()),
        ('size_of_stack_reserve', IntegerProperty(min=0)),
        ('size_of_stack_commit', IntegerProperty(min=0)),
        ('size_of_heap_reserve', IntegerProperty()),
        ('size_of_heap_commit', IntegerProperty()),
        ('loader_flags_hex', HexProperty()),
        ('number_of_rva_and_sizes', IntegerProperty()),
        ('hashes', HashesProperty(spec_version='2.1')),
    ])

    def _check_object_constraints(self):
        super(WindowsPEOptionalHeaderType, self)._check_object_constraints()
        self._check_at_least_one_property()


class WindowsPESection(_STIXBase21):
    """For more detailed information on this object's properties, see
    `the STIX 2.1 specification <https://docs.oasis-open.org/cti/stix/v2.1/cs01/stix-v2.1-cs01.html#_wiqw87xsov3t>`__.
    """

    _properties = OrderedDict([
        ('name', StringProperty(required=True)),
        ('size', IntegerProperty(min=0)),
        ('entropy', FloatProperty()),
        ('hashes', HashesProperty(spec_version='2.1')),
    ])


class WindowsPEBinaryExt(_Extension):
    """For more detailed information on this object's properties, see
    `the STIX 2.1 specification <https://docs.oasis-open.org/cti/stix/v2.1/cs01/stix-v2.1-cs01.html#_5f9bgdmj91h5>`__.
    """

    _type = 'windows-pebinary-ext'
    _properties = OrderedDict([
        ('pe_type', StringProperty(required=True)),  # open_vocab
        ('imphash', StringProperty()),
        ('machine_hex', HexProperty()),
        ('number_of_sections', IntegerProperty(min=0)),
        ('time_date_stamp', TimestampProperty(precision='second')),
        ('pointer_to_symbol_table_hex', HexProperty()),
        ('number_of_symbols', IntegerProperty(min=0)),
        ('size_of_optional_header', IntegerProperty(min=0)),
        ('characteristics_hex', HexProperty()),
        ('file_header_hashes', HashesProperty(spec_version='2.1')),
        ('optional_header', EmbeddedObjectProperty(type=WindowsPEOptionalHeaderType)),
        ('sections', ListProperty(EmbeddedObjectProperty(type=WindowsPESection))),
    ])


class File(_Observable):
    """For more detailed information on this object's properties, see
    `the STIX 2.1 specification <https://docs.oasis-open.org/cti/stix/v2.1/cs01/stix-v2.1-cs01.html#_vq03pryd7u32>`__.
    """

    _type = 'file'
    _properties = OrderedDict([
        ('type', TypeProperty(_type, spec_version='2.1')),
        ('spec_version', StringProperty(fixed='2.1')),
        ('id', IDProperty(_type, spec_version='2.1')),
        ('hashes', HashesProperty(spec_version='2.1')),
        ('size', IntegerProperty(min=0)),
        ('name', StringProperty()),
        ('name_enc', StringProperty()),
        ('magic_number_hex', HexProperty()),
        ('mime_type', StringProperty()),
        ('ctime', TimestampProperty()),
        ('mtime', TimestampProperty()),
        ('atime', TimestampProperty()),
        ('parent_directory_ref', ReferenceProperty(valid_types='directory', spec_version='2.1')),
        ('contains_refs', ListProperty(ReferenceProperty(valid_types=["SCO"], spec_version='2.1'))),
        ('content_ref', ReferenceProperty(valid_types='artifact', spec_version='2.1')),
        ('object_marking_refs', ListProperty(ReferenceProperty(valid_types='marking-definition', spec_version='2.1'))),
        ('granular_markings', ListProperty(GranularMarking)),
        ('defanged', BooleanProperty(default=lambda: False)),
<<<<<<< HEAD
        ('extensions', ExtensionsProperty(spec_version='2.1')),
=======
        ('extensions', ExtensionsProperty(spec_version='2.1', enclosing_type=_type)),
>>>>>>> 0866df05
    ])
    _id_contributing_properties = ["hashes", "name", "parent_directory_ref", "extensions"]

    def _check_object_constraints(self):
        super(File, self)._check_object_constraints()
        self._check_at_least_one_property(['hashes', 'name'])


class IPv4Address(_Observable):
    """For more detailed information on this object's properties, see
    `the STIX 2.1 specification <https://docs.oasis-open.org/cti/stix/v2.1/cs01/stix-v2.1-cs01.html#_ta83c412bfsc>`__.
    """

    _type = 'ipv4-addr'
    _properties = OrderedDict([
        ('type', TypeProperty(_type, spec_version='2.1')),
        ('spec_version', StringProperty(fixed='2.1')),
        ('id', IDProperty(_type, spec_version='2.1')),
        ('value', StringProperty(required=True)),
        ('resolves_to_refs', ListProperty(ReferenceProperty(valid_types='mac-addr', spec_version='2.1'))),
        ('belongs_to_refs', ListProperty(ReferenceProperty(valid_types='autonomous-system', spec_version='2.1'))),
        ('object_marking_refs', ListProperty(ReferenceProperty(valid_types='marking-definition', spec_version='2.1'))),
        ('granular_markings', ListProperty(GranularMarking)),
        ('defanged', BooleanProperty(default=lambda: False)),
<<<<<<< HEAD
        ('extensions', ExtensionsProperty(spec_version='2.1')),
=======
        ('extensions', ExtensionsProperty(spec_version='2.1', enclosing_type=_type)),
>>>>>>> 0866df05
    ])
    _id_contributing_properties = ["value"]


class IPv6Address(_Observable):
    """For more detailed information on this object's properties, see
    `the STIX 2.1 specification <https://docs.oasis-open.org/cti/stix/v2.1/cs01/stix-v2.1-cs01.html#_f76hsv2pvwwq>`__.
    """

    _type = 'ipv6-addr'
    _properties = OrderedDict([
        ('type', TypeProperty(_type, spec_version='2.1')),
        ('spec_version', StringProperty(fixed='2.1')),
        ('id', IDProperty(_type, spec_version='2.1')),
        ('value', StringProperty(required=True)),
        ('resolves_to_refs', ListProperty(ReferenceProperty(valid_types='mac-addr', spec_version='2.1'))),
        ('belongs_to_refs', ListProperty(ReferenceProperty(valid_types='autonomous-system', spec_version='2.1'))),
        ('object_marking_refs', ListProperty(ReferenceProperty(valid_types='marking-definition', spec_version='2.1'))),
        ('granular_markings', ListProperty(GranularMarking)),
        ('defanged', BooleanProperty(default=lambda: False)),
<<<<<<< HEAD
        ('extensions', ExtensionsProperty(spec_version='2.1')),
=======
        ('extensions', ExtensionsProperty(spec_version='2.1', enclosing_type=_type)),
>>>>>>> 0866df05
    ])
    _id_contributing_properties = ["value"]


class MACAddress(_Observable):
    """For more detailed information on this object's properties, see
    `the STIX 2.1 specification <https://docs.oasis-open.org/cti/stix/v2.1/cs01/stix-v2.1-cs01.html#_6lhrrdef8852>`__.
    """

    _type = 'mac-addr'
    _properties = OrderedDict([
        ('type', TypeProperty(_type, spec_version='2.1')),
        ('spec_version', StringProperty(fixed='2.1')),
        ('id', IDProperty(_type, spec_version='2.1')),
        ('value', StringProperty(required=True)),
        ('object_marking_refs', ListProperty(ReferenceProperty(valid_types='marking-definition', spec_version='2.1'))),
        ('granular_markings', ListProperty(GranularMarking)),
        ('defanged', BooleanProperty(default=lambda: False)),
<<<<<<< HEAD
        ('extensions', ExtensionsProperty(spec_version='2.1')),
=======
        ('extensions', ExtensionsProperty(spec_version='2.1', enclosing_type=_type)),
>>>>>>> 0866df05
    ])
    _id_contributing_properties = ["value"]


class Mutex(_Observable):
    """For more detailed information on this object's properties, see
    `the STIX 2.1 specification <https://docs.oasis-open.org/cti/stix/v2.1/cs01/stix-v2.1-cs01.html#_u65ia5eoc7cv>`__.
    """

    _type = 'mutex'
    _properties = OrderedDict([
        ('type', TypeProperty(_type, spec_version='2.1')),
        ('spec_version', StringProperty(fixed='2.1')),
        ('id', IDProperty(_type, spec_version='2.1')),
        ('name', StringProperty(required=True)),
        ('object_marking_refs', ListProperty(ReferenceProperty(valid_types='marking-definition', spec_version='2.1'))),
        ('granular_markings', ListProperty(GranularMarking)),
        ('defanged', BooleanProperty(default=lambda: False)),
<<<<<<< HEAD
        ('extensions', ExtensionsProperty(spec_version='2.1')),
=======
        ('extensions', ExtensionsProperty(spec_version='2.1', enclosing_type=_type)),
>>>>>>> 0866df05
    ])
    _id_contributing_properties = ["name"]


class HTTPRequestExt(_Extension):
    """For more detailed information on this object's properties, see
    `the STIX 2.1 specification <https://docs.oasis-open.org/cti/stix/v2.1/cs01/stix-v2.1-cs01.html#_60k6dn28qicj>`__.
    """

    _type = 'http-request-ext'
    _properties = OrderedDict([
        ('request_method', StringProperty(required=True)),
        ('request_value', StringProperty(required=True)),
        ('request_version', StringProperty()),
        ('request_header', DictionaryProperty(spec_version='2.1')),
        ('message_body_length', IntegerProperty()),
        ('message_body_data_ref', ReferenceProperty(valid_types='artifact', spec_version='2.1')),
    ])


class ICMPExt(_Extension):
    # TODO: Add link
    """For more detailed information on this object's properties, see
    `the STIX 2.1 specification <https://docs.oasis-open.org/cti/stix/v2.1/cs01/stix-v2.1-cs01.html#_3g6wds21zwzl>`__.
    """

    _type = 'icmp-ext'
    _properties = OrderedDict([
        ('icmp_type_hex', HexProperty(required=True)),
        ('icmp_code_hex', HexProperty(required=True)),
    ])


class SocketExt(_Extension):
    """For more detailed information on this object's properties, see
    `the STIX 2.1 specification <https://docs.oasis-open.org/cti/stix/v2.1/cs01/stix-v2.1-cs01.html#_f54f1hripxsg>`__.
    """

    _type = 'socket-ext'
    _properties = OrderedDict([
        (
            'address_family', EnumProperty(
                allowed=[
                    "AF_UNSPEC",
                    "AF_INET",
                    "AF_IPX",
                    "AF_APPLETALK",
                    "AF_NETBIOS",
                    "AF_INET6",
                    "AF_IRDA",
                    "AF_BTH",
                ], required=True,
            ),
        ),
        ('is_blocking', BooleanProperty()),
        ('is_listening', BooleanProperty()),
        ('options', DictionaryProperty(spec_version='2.1')),
        (
            'socket_type', EnumProperty(allowed=[
                "SOCK_STREAM",
                "SOCK_DGRAM",
                "SOCK_RAW",
                "SOCK_RDM",
                "SOCK_SEQPACKET",
            ]),
        ),
        ('socket_descriptor', IntegerProperty(min=0)),
        ('socket_handle', IntegerProperty()),
    ])

    def _check_object_constraints(self):
        super(SocketExt, self)._check_object_constraints()

        options = self.get('options')

        if options is not None:
            acceptable_prefixes = ["SO_", "ICMP_", "ICMP6_", "IP_", "IPV6_", "MCAST_", "TCP_", "IRLMP_"]
            for key, val in options.items():
                if key[:key.find('_') + 1] not in acceptable_prefixes:
                    raise ValueError("Incorrect options key")
                if not isinstance(val, int):
                    raise ValueError("Options value must be an integer")


class TCPExt(_Extension):
    """For more detailed information on this object's properties, see
    `the STIX 2.1 specification <https://docs.oasis-open.org/cti/stix/v2.1/cs01/stix-v2.1-cs01.html#_2z78x4m8ewcw>`__.
    """

    _type = 'tcp-ext'
    _properties = OrderedDict([
        ('src_flags_hex', HexProperty()),
        ('dst_flags_hex', HexProperty()),
    ])


class NetworkTraffic(_Observable):
    """For more detailed information on this object's properties, see
    `the STIX 2.1 specification <https://docs.oasis-open.org/cti/stix/v2.1/cs01/stix-v2.1-cs01.html#_e5nyr5squmsd>`__.
    """

    _type = 'network-traffic'
    _properties = OrderedDict([
        ('type', TypeProperty(_type, spec_version='2.1')),
        ('spec_version', StringProperty(fixed='2.1')),
        ('id', IDProperty(_type, spec_version='2.1')),
        ('start', TimestampProperty()),
        ('end', TimestampProperty()),
        ('is_active', BooleanProperty()),
        ('src_ref', ReferenceProperty(valid_types=['ipv4-addr', 'ipv6-addr', 'mac-addr', 'domain-name'], spec_version='2.1')),
        ('dst_ref', ReferenceProperty(valid_types=['ipv4-addr', 'ipv6-addr', 'mac-addr', 'domain-name'], spec_version='2.1')),
        ('src_port', IntegerProperty(min=0, max=65535)),
        ('dst_port', IntegerProperty(min=0, max=65535)),
        ('protocols', ListProperty(StringProperty, required=True)),
        ('src_byte_count', IntegerProperty(min=0)),
        ('dst_byte_count', IntegerProperty(min=0)),
        ('src_packets', IntegerProperty(min=0)),
        ('dst_packets', IntegerProperty(min=0)),
        ('ipfix', DictionaryProperty(spec_version='2.1')),
        ('src_payload_ref', ReferenceProperty(valid_types='artifact', spec_version='2.1')),
        ('dst_payload_ref', ReferenceProperty(valid_types='artifact', spec_version='2.1')),
        ('encapsulates_refs', ListProperty(ReferenceProperty(valid_types='network-traffic', spec_version='2.1'))),
        ('encapsulated_by_ref', ReferenceProperty(valid_types='network-traffic', spec_version='2.1')),
        ('object_marking_refs', ListProperty(ReferenceProperty(valid_types='marking-definition', spec_version='2.1'))),
        ('granular_markings', ListProperty(GranularMarking)),
        ('defanged', BooleanProperty(default=lambda: False)),
<<<<<<< HEAD
        ('extensions', ExtensionsProperty(spec_version='2.1')),
=======
        ('extensions', ExtensionsProperty(spec_version='2.1', enclosing_type=_type)),
>>>>>>> 0866df05
    ])
    _id_contributing_properties = ["start", "src_ref", "dst_ref", "src_port", "dst_port", "protocols"]

    def _check_object_constraints(self):
        super(NetworkTraffic, self)._check_object_constraints()
        self._check_at_least_one_property(['src_ref', 'dst_ref'])

        start = self.get('start')
        end = self.get('end')
        is_active = self.get('is_active')

        if end and is_active is not False:
            msg = "{0.id} 'is_active' must be False if 'end' is present"
            raise ValueError(msg.format(self))

        if end and is_active is True:
            msg = "{0.id} if 'is_active' is True, 'end' must not be included"
            raise ValueError(msg.format(self))

        if start and end and end <= start:
            msg = "{0.id} 'end' must be greater than 'start'"
            raise ValueError(msg.format(self))


class WindowsProcessExt(_Extension):
    """For more detailed information on this object's properties, see
    `the STIX 2.1 specification <https://docs.oasis-open.org/cti/stix/v2.1/cs01/stix-v2.1-cs01.html#_4wfs4ve800kf>`__.
    """

    _type = 'windows-process-ext'
    _properties = OrderedDict([
        ('aslr_enabled', BooleanProperty()),
        ('dep_enabled', BooleanProperty()),
        ('priority', StringProperty()),
        ('owner_sid', StringProperty()),
        ('window_title', StringProperty()),
        ('startup_info', DictionaryProperty(spec_version='2.1')),
        (
            'integrity_level', EnumProperty(allowed=[
                "low",
                "medium",
                "high",
                "system",
            ]),
        ),
    ])


class WindowsServiceExt(_Extension):
    """For more detailed information on this object's properties, see
    `the STIX 2.1 specification <https://docs.oasis-open.org/cti/stix/v2.1/cs01/stix-v2.1-cs01.html#_s2rmoe7djlt>`__.
    """

    _type = 'windows-service-ext'
    _properties = OrderedDict([
        ('service_name', StringProperty()),
        ('descriptions', ListProperty(StringProperty)),
        ('display_name', StringProperty()),
        ('group_name', StringProperty()),
        (
            'start_type', EnumProperty(allowed=[
                "SERVICE_AUTO_START",
                "SERVICE_BOOT_START",
                "SERVICE_DEMAND_START",
                "SERVICE_DISABLED",
                "SERVICE_SYSTEM_ALERT",
            ]),
        ),
        ('service_dll_refs', ListProperty(ReferenceProperty(valid_types='file', spec_version='2.1'))),
        (
            'service_type', EnumProperty(allowed=[
                "SERVICE_KERNEL_DRIVER",
                "SERVICE_FILE_SYSTEM_DRIVER",
                "SERVICE_WIN32_OWN_PROCESS",
                "SERVICE_WIN32_SHARE_PROCESS",
            ]),
        ),
        (
            'service_status', EnumProperty(allowed=[
                "SERVICE_CONTINUE_PENDING",
                "SERVICE_PAUSE_PENDING",
                "SERVICE_PAUSED",
                "SERVICE_RUNNING",
                "SERVICE_START_PENDING",
                "SERVICE_STOP_PENDING",
                "SERVICE_STOPPED",
            ]),
        ),
    ])


class Process(_Observable):
    """For more detailed information on this object's properties, see
    `the STIX 2.1 specification <https://docs.oasis-open.org/cti/stix/v2.1/cs01/stix-v2.1-cs01.html#_ur7snm473t1d>`__.
    """

    _type = 'process'
    _properties = OrderedDict([
        ('type', TypeProperty(_type, spec_version='2.1')),
        ('spec_version', StringProperty(fixed='2.1')),
        ('id', IDProperty(_type, spec_version='2.1')),
        ('is_hidden', BooleanProperty()),
        ('pid', IntegerProperty()),
        # this is not the created timestamps of the object itself
        ('created_time', TimestampProperty()),
        ('cwd', StringProperty()),
        ('command_line', StringProperty()),
        ('environment_variables', DictionaryProperty(spec_version='2.1')),
        ('opened_connection_refs', ListProperty(ReferenceProperty(valid_types='network-traffic', spec_version='2.1'))),
        ('creator_user_ref', ReferenceProperty(valid_types='user-account', spec_version='2.1')),
        ('image_ref', ReferenceProperty(valid_types='file', spec_version='2.1')),
        ('parent_ref', ReferenceProperty(valid_types='process', spec_version='2.1')),
        ('child_refs', ListProperty(ReferenceProperty(valid_types='process', spec_version='2.1'))),
        ('object_marking_refs', ListProperty(ReferenceProperty(valid_types='marking-definition', spec_version='2.1'))),
        ('granular_markings', ListProperty(GranularMarking)),
        ('defanged', BooleanProperty(default=lambda: False)),
<<<<<<< HEAD
        ('extensions', ExtensionsProperty(spec_version='2.1')),
=======
        ('extensions', ExtensionsProperty(spec_version='2.1', enclosing_type=_type)),
>>>>>>> 0866df05
    ])
    _id_contributing_properties = []

    def _check_object_constraints(self):
        # no need to check windows-service-ext, since it has a required property
        super(Process, self)._check_object_constraints()
        try:
            self._check_at_least_one_property()
            if 'windows-process-ext' in self.get('extensions', {}):
                self.extensions['windows-process-ext']._check_at_least_one_property()
        except AtLeastOnePropertyError as enclosing_exc:
            if 'extensions' not in self:
                raise enclosing_exc
            else:
                if 'windows-process-ext' in self.get('extensions', {}):
                    self.extensions['windows-process-ext']._check_at_least_one_property()


class Software(_Observable):
    """For more detailed information on this object's properties, see
    `the STIX 2.1 specification <https://docs.oasis-open.org/cti/stix/v2.1/cs01/stix-v2.1-cs01.html#_jru33yeokrmh>`__.
    """

    _type = 'software'
    _properties = OrderedDict([
        ('type', TypeProperty(_type, spec_version='2.1')),
        ('spec_version', StringProperty(fixed='2.1')),
        ('id', IDProperty(_type, spec_version='2.1')),
        ('name', StringProperty(required=True)),
        ('cpe', StringProperty()),
        ('swid', StringProperty()),
        ('languages', ListProperty(StringProperty)),
        ('vendor', StringProperty()),
        ('version', StringProperty()),
        ('object_marking_refs', ListProperty(ReferenceProperty(valid_types='marking-definition', spec_version='2.1'))),
        ('granular_markings', ListProperty(GranularMarking)),
        ('defanged', BooleanProperty(default=lambda: False)),
<<<<<<< HEAD
        ('extensions', ExtensionsProperty(spec_version='2.1')),
=======
        ('extensions', ExtensionsProperty(spec_version='2.1', enclosing_type=_type)),
>>>>>>> 0866df05
    ])
    _id_contributing_properties = ["name", "cpe", "swid", "vendor", "version"]


class URL(_Observable):
    """For more detailed information on this object's properties, see
    `the STIX 2.1 specification <https://docs.oasis-open.org/cti/stix/v2.1/cs01/stix-v2.1-cs01.html#_6bsklda6vc0c>`__.
    """

    _type = 'url'
    _properties = OrderedDict([
        ('type', TypeProperty(_type, spec_version='2.1')),
        ('spec_version', StringProperty(fixed='2.1')),
        ('id', IDProperty(_type, spec_version='2.1')),
        ('value', StringProperty(required=True)),
        ('object_marking_refs', ListProperty(ReferenceProperty(valid_types='marking-definition', spec_version='2.1'))),
        ('granular_markings', ListProperty(GranularMarking)),
        ('defanged', BooleanProperty(default=lambda: False)),
<<<<<<< HEAD
        ('extensions', ExtensionsProperty(spec_version='2.1')),
=======
        ('extensions', ExtensionsProperty(spec_version='2.1', enclosing_type=_type)),
>>>>>>> 0866df05
    ])
    _id_contributing_properties = ["value"]


class UNIXAccountExt(_Extension):
    """For more detailed information on this object's properties, see
    `the STIX 2.1 specification <https://docs.oasis-open.org/cti/stix/v2.1/cs01/stix-v2.1-cs01.html#_z25gmwyz67kl>`__.
    """

    _type = 'unix-account-ext'
    _properties = OrderedDict([
        ('gid', IntegerProperty()),
        ('groups', ListProperty(StringProperty)),
        ('home_dir', StringProperty()),
        ('shell', StringProperty()),
    ])


class UserAccount(_Observable):
    """For more detailed information on this object's properties, see
    `the STIX 2.1 specification <https://docs.oasis-open.org/cti/stix/v2.1/cs01/stix-v2.1-cs01.html#_hah33g4ntxnx>`__.
    """

    _type = 'user-account'
    _properties = OrderedDict([
        ('type', TypeProperty(_type, spec_version='2.1')),
        ('spec_version', StringProperty(fixed='2.1')),
        ('id', IDProperty(_type, spec_version='2.1')),
        ('user_id', StringProperty()),
        ('credential', StringProperty()),
        ('account_login', StringProperty()),
        ('account_type', StringProperty()),   # open vocab
        ('display_name', StringProperty()),
        ('is_service_account', BooleanProperty()),
        ('is_privileged', BooleanProperty()),
        ('can_escalate_privs', BooleanProperty()),
        ('is_disabled', BooleanProperty()),
        ('account_created', TimestampProperty()),
        ('account_expires', TimestampProperty()),
        ('credential_last_changed', TimestampProperty()),
        ('account_first_login', TimestampProperty()),
        ('account_last_login', TimestampProperty()),
        ('object_marking_refs', ListProperty(ReferenceProperty(valid_types='marking-definition', spec_version='2.1'))),
        ('granular_markings', ListProperty(GranularMarking)),
        ('defanged', BooleanProperty(default=lambda: False)),
<<<<<<< HEAD
        ('extensions', ExtensionsProperty(spec_version='2.1')),
=======
        ('extensions', ExtensionsProperty(spec_version='2.1', enclosing_type=_type)),
>>>>>>> 0866df05
    ])
    _id_contributing_properties = ["account_type", "user_id", "account_login"]


class WindowsRegistryValueType(_STIXBase21):
    """For more detailed information on this object's properties, see
    `the STIX 2.1 specification <https://docs.oasis-open.org/cti/stix/v2.1/cs01/stix-v2.1-cs01.html#_6jiqabgqp2hp>`__.
    """

    _type = 'windows-registry-value-type'
    _properties = OrderedDict([
        ('name', StringProperty()),
        ('data', StringProperty()),
        (
            'data_type', EnumProperty(allowed=[
                "REG_NONE",
                "REG_SZ",
                "REG_EXPAND_SZ",
                "REG_BINARY",
                "REG_DWORD",
                "REG_DWORD_BIG_ENDIAN",
                "REG_LINK",
                "REG_MULTI_SZ",
                "REG_RESOURCE_LIST",
                "REG_FULL_RESOURCE_DESCRIPTION",
                "REG_RESOURCE_REQUIREMENTS_LIST",
                "REG_QWORD",
                "REG_INVALID_TYPE",
            ]),
        ),
    ])


class WindowsRegistryKey(_Observable):
    """For more detailed information on this object's properties, see
    `the STIX 2.1 specification <https://docs.oasis-open.org/cti/stix/v2.1/cs01/stix-v2.1-cs01.html#_bdim4of4dl37>`__.
    """

    _type = 'windows-registry-key'
    _properties = OrderedDict([
        ('type', TypeProperty(_type, spec_version='2.1')),
        ('spec_version', StringProperty(fixed='2.1')),
        ('id', IDProperty(_type, spec_version='2.1')),
        ('key', StringProperty()),
        ('values', ListProperty(EmbeddedObjectProperty(type=WindowsRegistryValueType))),
        # this is not the modified timestamps of the object itself
        ('modified_time', TimestampProperty()),
        ('creator_user_ref', ReferenceProperty(valid_types='user-account', spec_version='2.1')),
        ('number_of_subkeys', IntegerProperty()),
        ('object_marking_refs', ListProperty(ReferenceProperty(valid_types='marking-definition', spec_version='2.1'))),
        ('granular_markings', ListProperty(GranularMarking)),
        ('defanged', BooleanProperty(default=lambda: False)),
<<<<<<< HEAD
        ('extensions', ExtensionsProperty(spec_version='2.1')),
=======
        ('extensions', ExtensionsProperty(spec_version='2.1', enclosing_type=_type)),
>>>>>>> 0866df05
    ])
    _id_contributing_properties = ["key", "values"]


class X509V3ExtensionsType(_STIXBase21):
    """For more detailed information on this object's properties, see
    `the STIX 2.1 specification <https://docs.oasis-open.org/cti/stix/v2.1/cs01/stix-v2.1-cs01.html#_c1kt4dheb6vz>`__.
    """

    _type = 'x509-v3-extensions-type'
    _properties = OrderedDict([
        ('basic_constraints', StringProperty()),
        ('name_constraints', StringProperty()),
        ('policy_constraints', StringProperty()),
        ('key_usage', StringProperty()),
        ('extended_key_usage', StringProperty()),
        ('subject_key_identifier', StringProperty()),
        ('authority_key_identifier', StringProperty()),
        ('subject_alternative_name', StringProperty()),
        ('issuer_alternative_name', StringProperty()),
        ('subject_directory_attributes', StringProperty()),
        ('crl_distribution_points', StringProperty()),
        ('inhibit_any_policy', StringProperty()),
        ('private_key_usage_period_not_before', TimestampProperty()),
        ('private_key_usage_period_not_after', TimestampProperty()),
        ('certificate_policies', StringProperty()),
        ('policy_mappings', StringProperty()),
    ])


class X509Certificate(_Observable):
    """For more detailed information on this object's properties, see
    `the STIX 2.1 specification <https://docs.oasis-open.org/cti/stix/v2.1/cs01/stix-v2.1-cs01.html#_g3kniyun8ykv>`__.
    """

    _type = 'x509-certificate'
    _properties = OrderedDict([
        ('type', TypeProperty(_type, spec_version='2.1')),
        ('spec_version', StringProperty(fixed='2.1')),
        ('id', IDProperty(_type, spec_version='2.1')),
        ('is_self_signed', BooleanProperty()),
        ('hashes', HashesProperty(spec_version='2.1')),
        ('version', StringProperty()),
        ('serial_number', StringProperty()),
        ('signature_algorithm', StringProperty()),
        ('issuer', StringProperty()),
        ('validity_not_before', TimestampProperty()),
        ('validity_not_after', TimestampProperty()),
        ('subject', StringProperty()),
        ('subject_public_key_algorithm', StringProperty()),
        ('subject_public_key_modulus', StringProperty()),
        ('subject_public_key_exponent', IntegerProperty()),
        ('x509_v3_extensions', EmbeddedObjectProperty(type=X509V3ExtensionsType)),
        ('object_marking_refs', ListProperty(ReferenceProperty(valid_types='marking-definition', spec_version='2.1'))),
        ('granular_markings', ListProperty(GranularMarking)),
        ('defanged', BooleanProperty(default=lambda: False)),
<<<<<<< HEAD
        ('extensions', ExtensionsProperty(spec_version='2.1')),
=======
        ('extensions', ExtensionsProperty(spec_version='2.1', enclosing_type=_type)),
>>>>>>> 0866df05
    ])
    _id_contributing_properties = ["hashes", "serial_number"]

    def _check_object_constraints(self):
        super(X509Certificate, self)._check_object_constraints()

        att_list = [
                'is_self_signed', 'hashes', 'version', 'serial_number',
                'signature_algorithm', 'issuer', 'validity_not_before',
                'validity_not_after', 'subject', 'subject_public_key_algorithm',
                'subject_public_key_modulus', 'subject_public_key_exponent',
                'x509_v3_extensions',
        ]
        self._check_at_least_one_property(att_list)


def CustomObservable(type='x-custom-observable', properties=None, id_contrib_props=None, extension_name=None):
    """Custom STIX Cyber Observable Object type decorator.

    Example:
        >>> from stix2.v21 import CustomObservable
        >>> from stix2.properties import IntegerProperty, StringProperty
        >>> @CustomObservable('x-custom-observable', [
        ...     ('property1', StringProperty(required=True)),
        ...     ('property2', IntegerProperty()),
        ... ])
        ... class MyNewObservableType():
        ...     pass

    """
    def wrapper(cls):
        _properties = list(itertools.chain.from_iterable([
            [('type', TypeProperty(type, spec_version='2.1'))],
            [('spec_version', StringProperty(fixed='2.1'))],
            [('id', IDProperty(type, spec_version='2.1'))],
            [('spec_version', StringProperty(fixed='2.1'))],
            properties,
            [('extensions', ExtensionsProperty(spec_version='2.1'))],
        ]))
        if extension_name:
            @CustomExtension(type=extension_name, properties=properties)
            class NameExtension:
                extension_type = 'new-sco'

            extension = extension_name.split('--')[1]
            extension = extension.replace('-', '')
            NameExtension.__name__ = 'STIXExtension' + extension
            cls.with_extension = extension_name
        return _custom_observable_builder(cls, type, _properties, '2.1', _Observable, id_contrib_props)
    return wrapper


def CustomExtension(type='x-custom-observable-ext', properties=None):
    """Custom STIX Object Extension decorator.
    """
    def wrapper(cls):
        return _custom_extension_builder(cls, type, properties, '2.1', _Extension)
    return wrapper<|MERGE_RESOLUTION|>--- conflicted
+++ resolved
@@ -39,11 +39,7 @@
         ('object_marking_refs', ListProperty(ReferenceProperty(valid_types='marking-definition', spec_version='2.1'))),
         ('granular_markings', ListProperty(GranularMarking)),
         ('defanged', BooleanProperty(default=lambda: False)),
-<<<<<<< HEAD
-        ('extensions', ExtensionsProperty(spec_version='2.1')),
-=======
-        ('extensions', ExtensionsProperty(spec_version='2.1', enclosing_type=_type)),
->>>>>>> 0866df05
+        ('extensions', ExtensionsProperty(spec_version='2.1')),
     ])
     _id_contributing_properties = ["hashes", "payload_bin"]
 
@@ -69,11 +65,7 @@
         ('object_marking_refs', ListProperty(ReferenceProperty(valid_types='marking-definition', spec_version='2.1'))),
         ('granular_markings', ListProperty(GranularMarking)),
         ('defanged', BooleanProperty(default=lambda: False)),
-<<<<<<< HEAD
-        ('extensions', ExtensionsProperty(spec_version='2.1')),
-=======
-        ('extensions', ExtensionsProperty(spec_version='2.1', enclosing_type=_type)),
->>>>>>> 0866df05
+        ('extensions', ExtensionsProperty(spec_version='2.1')),
     ])
     _id_contributing_properties = ["number"]
 
@@ -98,11 +90,7 @@
         ('object_marking_refs', ListProperty(ReferenceProperty(valid_types='marking-definition', spec_version='2.1'))),
         ('granular_markings', ListProperty(GranularMarking)),
         ('defanged', BooleanProperty(default=lambda: False)),
-<<<<<<< HEAD
-        ('extensions', ExtensionsProperty(spec_version='2.1')),
-=======
-        ('extensions', ExtensionsProperty(spec_version='2.1', enclosing_type=_type)),
->>>>>>> 0866df05
+        ('extensions', ExtensionsProperty(spec_version='2.1')),
     ])
     _id_contributing_properties = ["path"]
 
@@ -122,11 +110,7 @@
         ('object_marking_refs', ListProperty(ReferenceProperty(valid_types='marking-definition', spec_version='2.1'))),
         ('granular_markings', ListProperty(GranularMarking)),
         ('defanged', BooleanProperty(default=lambda: False)),
-<<<<<<< HEAD
-        ('extensions', ExtensionsProperty(spec_version='2.1')),
-=======
-        ('extensions', ExtensionsProperty(spec_version='2.1', enclosing_type=_type)),
->>>>>>> 0866df05
+        ('extensions', ExtensionsProperty(spec_version='2.1')),
     ])
     _id_contributing_properties = ["value"]
 
@@ -147,11 +131,7 @@
         ('object_marking_refs', ListProperty(ReferenceProperty(valid_types='marking-definition', spec_version='2.1'))),
         ('granular_markings', ListProperty(GranularMarking)),
         ('defanged', BooleanProperty(default=lambda: False)),
-<<<<<<< HEAD
-        ('extensions', ExtensionsProperty(spec_version='2.1')),
-=======
-        ('extensions', ExtensionsProperty(spec_version='2.1', enclosing_type=_type)),
->>>>>>> 0866df05
+        ('extensions', ExtensionsProperty(spec_version='2.1')),
     ])
     _id_contributing_properties = ["value"]
 
@@ -201,11 +181,7 @@
         ('object_marking_refs', ListProperty(ReferenceProperty(valid_types='marking-definition', spec_version='2.1'))),
         ('granular_markings', ListProperty(GranularMarking)),
         ('defanged', BooleanProperty(default=lambda: False)),
-<<<<<<< HEAD
-        ('extensions', ExtensionsProperty(spec_version='2.1')),
-=======
-        ('extensions', ExtensionsProperty(spec_version='2.1', enclosing_type=_type)),
->>>>>>> 0866df05
+        ('extensions', ExtensionsProperty(spec_version='2.1')),
     ])
     _id_contributing_properties = ["from_ref", "subject", "body"]
 
@@ -386,11 +362,7 @@
         ('object_marking_refs', ListProperty(ReferenceProperty(valid_types='marking-definition', spec_version='2.1'))),
         ('granular_markings', ListProperty(GranularMarking)),
         ('defanged', BooleanProperty(default=lambda: False)),
-<<<<<<< HEAD
-        ('extensions', ExtensionsProperty(spec_version='2.1')),
-=======
-        ('extensions', ExtensionsProperty(spec_version='2.1', enclosing_type=_type)),
->>>>>>> 0866df05
+        ('extensions', ExtensionsProperty(spec_version='2.1')),
     ])
     _id_contributing_properties = ["hashes", "name", "parent_directory_ref", "extensions"]
 
@@ -415,11 +387,7 @@
         ('object_marking_refs', ListProperty(ReferenceProperty(valid_types='marking-definition', spec_version='2.1'))),
         ('granular_markings', ListProperty(GranularMarking)),
         ('defanged', BooleanProperty(default=lambda: False)),
-<<<<<<< HEAD
-        ('extensions', ExtensionsProperty(spec_version='2.1')),
-=======
-        ('extensions', ExtensionsProperty(spec_version='2.1', enclosing_type=_type)),
->>>>>>> 0866df05
+        ('extensions', ExtensionsProperty(spec_version='2.1')),
     ])
     _id_contributing_properties = ["value"]
 
@@ -440,11 +408,7 @@
         ('object_marking_refs', ListProperty(ReferenceProperty(valid_types='marking-definition', spec_version='2.1'))),
         ('granular_markings', ListProperty(GranularMarking)),
         ('defanged', BooleanProperty(default=lambda: False)),
-<<<<<<< HEAD
-        ('extensions', ExtensionsProperty(spec_version='2.1')),
-=======
-        ('extensions', ExtensionsProperty(spec_version='2.1', enclosing_type=_type)),
->>>>>>> 0866df05
+        ('extensions', ExtensionsProperty(spec_version='2.1')),
     ])
     _id_contributing_properties = ["value"]
 
@@ -463,11 +427,7 @@
         ('object_marking_refs', ListProperty(ReferenceProperty(valid_types='marking-definition', spec_version='2.1'))),
         ('granular_markings', ListProperty(GranularMarking)),
         ('defanged', BooleanProperty(default=lambda: False)),
-<<<<<<< HEAD
-        ('extensions', ExtensionsProperty(spec_version='2.1')),
-=======
-        ('extensions', ExtensionsProperty(spec_version='2.1', enclosing_type=_type)),
->>>>>>> 0866df05
+        ('extensions', ExtensionsProperty(spec_version='2.1')),
     ])
     _id_contributing_properties = ["value"]
 
@@ -486,11 +446,7 @@
         ('object_marking_refs', ListProperty(ReferenceProperty(valid_types='marking-definition', spec_version='2.1'))),
         ('granular_markings', ListProperty(GranularMarking)),
         ('defanged', BooleanProperty(default=lambda: False)),
-<<<<<<< HEAD
-        ('extensions', ExtensionsProperty(spec_version='2.1')),
-=======
-        ('extensions', ExtensionsProperty(spec_version='2.1', enclosing_type=_type)),
->>>>>>> 0866df05
+        ('extensions', ExtensionsProperty(spec_version='2.1')),
     ])
     _id_contributing_properties = ["name"]
 
@@ -617,11 +573,7 @@
         ('object_marking_refs', ListProperty(ReferenceProperty(valid_types='marking-definition', spec_version='2.1'))),
         ('granular_markings', ListProperty(GranularMarking)),
         ('defanged', BooleanProperty(default=lambda: False)),
-<<<<<<< HEAD
-        ('extensions', ExtensionsProperty(spec_version='2.1')),
-=======
-        ('extensions', ExtensionsProperty(spec_version='2.1', enclosing_type=_type)),
->>>>>>> 0866df05
+        ('extensions', ExtensionsProperty(spec_version='2.1')),
     ])
     _id_contributing_properties = ["start", "src_ref", "dst_ref", "src_port", "dst_port", "protocols"]
 
@@ -738,11 +690,7 @@
         ('object_marking_refs', ListProperty(ReferenceProperty(valid_types='marking-definition', spec_version='2.1'))),
         ('granular_markings', ListProperty(GranularMarking)),
         ('defanged', BooleanProperty(default=lambda: False)),
-<<<<<<< HEAD
-        ('extensions', ExtensionsProperty(spec_version='2.1')),
-=======
-        ('extensions', ExtensionsProperty(spec_version='2.1', enclosing_type=_type)),
->>>>>>> 0866df05
+        ('extensions', ExtensionsProperty(spec_version='2.1')),
     ])
     _id_contributing_properties = []
 
@@ -780,11 +728,7 @@
         ('object_marking_refs', ListProperty(ReferenceProperty(valid_types='marking-definition', spec_version='2.1'))),
         ('granular_markings', ListProperty(GranularMarking)),
         ('defanged', BooleanProperty(default=lambda: False)),
-<<<<<<< HEAD
-        ('extensions', ExtensionsProperty(spec_version='2.1')),
-=======
-        ('extensions', ExtensionsProperty(spec_version='2.1', enclosing_type=_type)),
->>>>>>> 0866df05
+        ('extensions', ExtensionsProperty(spec_version='2.1')),
     ])
     _id_contributing_properties = ["name", "cpe", "swid", "vendor", "version"]
 
@@ -803,11 +747,7 @@
         ('object_marking_refs', ListProperty(ReferenceProperty(valid_types='marking-definition', spec_version='2.1'))),
         ('granular_markings', ListProperty(GranularMarking)),
         ('defanged', BooleanProperty(default=lambda: False)),
-<<<<<<< HEAD
-        ('extensions', ExtensionsProperty(spec_version='2.1')),
-=======
-        ('extensions', ExtensionsProperty(spec_version='2.1', enclosing_type=_type)),
->>>>>>> 0866df05
+        ('extensions', ExtensionsProperty(spec_version='2.1')),
     ])
     _id_contributing_properties = ["value"]
 
@@ -853,11 +793,7 @@
         ('object_marking_refs', ListProperty(ReferenceProperty(valid_types='marking-definition', spec_version='2.1'))),
         ('granular_markings', ListProperty(GranularMarking)),
         ('defanged', BooleanProperty(default=lambda: False)),
-<<<<<<< HEAD
-        ('extensions', ExtensionsProperty(spec_version='2.1')),
-=======
-        ('extensions', ExtensionsProperty(spec_version='2.1', enclosing_type=_type)),
->>>>>>> 0866df05
+        ('extensions', ExtensionsProperty(spec_version='2.1')),
     ])
     _id_contributing_properties = ["account_type", "user_id", "account_login"]
 
@@ -910,11 +846,7 @@
         ('object_marking_refs', ListProperty(ReferenceProperty(valid_types='marking-definition', spec_version='2.1'))),
         ('granular_markings', ListProperty(GranularMarking)),
         ('defanged', BooleanProperty(default=lambda: False)),
-<<<<<<< HEAD
-        ('extensions', ExtensionsProperty(spec_version='2.1')),
-=======
-        ('extensions', ExtensionsProperty(spec_version='2.1', enclosing_type=_type)),
->>>>>>> 0866df05
+        ('extensions', ExtensionsProperty(spec_version='2.1')),
     ])
     _id_contributing_properties = ["key", "values"]
 
@@ -971,11 +903,7 @@
         ('object_marking_refs', ListProperty(ReferenceProperty(valid_types='marking-definition', spec_version='2.1'))),
         ('granular_markings', ListProperty(GranularMarking)),
         ('defanged', BooleanProperty(default=lambda: False)),
-<<<<<<< HEAD
-        ('extensions', ExtensionsProperty(spec_version='2.1')),
-=======
-        ('extensions', ExtensionsProperty(spec_version='2.1', enclosing_type=_type)),
->>>>>>> 0866df05
+        ('extensions', ExtensionsProperty(spec_version='2.1')),
     ])
     _id_contributing_properties = ["hashes", "serial_number"]
 
